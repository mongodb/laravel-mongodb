{
    "name": "jenssegers/mongodb",
    "description": "A MongoDB based Eloquent model and Query builder for Laravel 4",
    "keywords": ["laravel","eloquent","mongodb","mongo","database","model"],
    "authors": [
        {
            "name": "Jens Segers",
            "email": "hello@jenssegers.be"
        }
    ],
    "license" : "MIT",
    "require": {
        "php": ">=5.3.0",
        "illuminate/support": "4.2.x",
        "illuminate/database": "4.2.x",
        "illuminate/events": "4.2.x"
    },
    "require-dev": {
<<<<<<< HEAD
        "illuminate/cache": "4.2.x",
        "illuminate/auth": "4.2.x"
=======
        "illuminate/cache": "4.1.x",
        "illuminate/auth": "4.1.x",
        "mockery/mockery": "*"
>>>>>>> 5b7f335a
    },
    "autoload": {
        "psr-0": {
            "Jenssegers\\Mongodb": "src/",
            "Jenssegers\\Eloquent": "src/"
        }
    }
}
<|MERGE_RESOLUTION|>--- conflicted
+++ resolved
@@ -1,34 +1,29 @@
-{
-    "name": "jenssegers/mongodb",
-    "description": "A MongoDB based Eloquent model and Query builder for Laravel 4",
-    "keywords": ["laravel","eloquent","mongodb","mongo","database","model"],
-    "authors": [
-        {
-            "name": "Jens Segers",
-            "email": "hello@jenssegers.be"
-        }
-    ],
-    "license" : "MIT",
-    "require": {
-        "php": ">=5.3.0",
-        "illuminate/support": "4.2.x",
-        "illuminate/database": "4.2.x",
-        "illuminate/events": "4.2.x"
-    },
-    "require-dev": {
-<<<<<<< HEAD
-        "illuminate/cache": "4.2.x",
-        "illuminate/auth": "4.2.x"
-=======
-        "illuminate/cache": "4.1.x",
-        "illuminate/auth": "4.1.x",
-        "mockery/mockery": "*"
->>>>>>> 5b7f335a
-    },
-    "autoload": {
-        "psr-0": {
-            "Jenssegers\\Mongodb": "src/",
-            "Jenssegers\\Eloquent": "src/"
-        }
-    }
-}
+{
+    "name": "jenssegers/mongodb",
+    "description": "A MongoDB based Eloquent model and Query builder for Laravel 4",
+    "keywords": ["laravel","eloquent","mongodb","mongo","database","model"],
+    "authors": [
+        {
+            "name": "Jens Segers",
+            "email": "hello@jenssegers.be"
+        }
+    ],
+    "license" : "MIT",
+    "require": {
+        "php": ">=5.3.0",
+        "illuminate/support": "4.2.x",
+        "illuminate/database": "4.2.x",
+        "illuminate/events": "4.2.x"
+    },
+    "require-dev": {
+        "illuminate/cache": "4.2.x",
+        "illuminate/auth": "4.2.x",
+        "mockery/mockery": "*"
+    },
+    "autoload": {
+        "psr-0": {
+            "Jenssegers\\Mongodb": "src/",
+            "Jenssegers\\Eloquent": "src/"
+        }
+    }
+}