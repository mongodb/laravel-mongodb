{
    "name": "jenssegers/mongodb",
    "description": "A MongoDB based Eloquent model and Query builder for Laravel (Moloquent)",
    "keywords": ["laravel","eloquent","mongodb","mongo","database","model","moloquent"],
    "homepage": "https://github.com/jenssegers/laravel-mongodb",
    "authors": [
        {
            "name": "Jens Segers",
            "homepage": "https://jenssegers.com"
        }
    ],
    "license" : "MIT",
    "require": {
<<<<<<< HEAD
        "illuminate/support": "^5.5",
        "illuminate/container": "^5.5",
        "illuminate/database": "^5.5",
        "illuminate/events": "^5.5",
        "mongodb/mongodb": "^1.2.0"
=======
        "illuminate/support": "^5.6",
        "illuminate/container": "^5.6",
        "illuminate/database": "^5.6",
        "illuminate/events": "^5.6",
        "mongodb/mongodb": "^1.0.0"
>>>>>>> 7445ea6c
    },
    "require-dev": {
        "phpunit/phpunit": "^6.0|^7.0",
        "orchestra/testbench": "^3.1",
        "mockery/mockery": "^1.0",
        "satooshi/php-coveralls": "^2.0",
        "doctrine/dbal": "^2.5"
    },
    "autoload": {
        "psr-0": {
            "Jenssegers\\Mongodb": "src/"
        }
    },
    "autoload-dev": {
        "classmap": [
            "tests/TestCase.php",
            "tests/models",
            "tests/seeds"
        ]
    },
    "suggest": {
        "jenssegers/mongodb-session": "Add MongoDB session support to Laravel-MongoDB",
        "jenssegers/mongodb-sentry": "Add Sentry support to Laravel-MongoDB"
    },
    "extra": {
        "laravel": {
            "providers": [
                "Jenssegers\\Mongodb\\MongodbServiceProvider",
                "Jenssegers\\Mongodb\\MongodbQueueServiceProvider"
            ]
        }
    }
}
<|MERGE_RESOLUTION|>--- conflicted
+++ resolved
@@ -1,59 +1,51 @@
-{
-    "name": "jenssegers/mongodb",
-    "description": "A MongoDB based Eloquent model and Query builder for Laravel (Moloquent)",
-    "keywords": ["laravel","eloquent","mongodb","mongo","database","model","moloquent"],
-    "homepage": "https://github.com/jenssegers/laravel-mongodb",
-    "authors": [
-        {
-            "name": "Jens Segers",
-            "homepage": "https://jenssegers.com"
-        }
-    ],
-    "license" : "MIT",
-    "require": {
-<<<<<<< HEAD
-        "illuminate/support": "^5.5",
-        "illuminate/container": "^5.5",
-        "illuminate/database": "^5.5",
-        "illuminate/events": "^5.5",
-        "mongodb/mongodb": "^1.2.0"
-=======
-        "illuminate/support": "^5.6",
-        "illuminate/container": "^5.6",
-        "illuminate/database": "^5.6",
-        "illuminate/events": "^5.6",
-        "mongodb/mongodb": "^1.0.0"
->>>>>>> 7445ea6c
-    },
-    "require-dev": {
-        "phpunit/phpunit": "^6.0|^7.0",
-        "orchestra/testbench": "^3.1",
-        "mockery/mockery": "^1.0",
-        "satooshi/php-coveralls": "^2.0",
-        "doctrine/dbal": "^2.5"
-    },
-    "autoload": {
-        "psr-0": {
-            "Jenssegers\\Mongodb": "src/"
-        }
-    },
-    "autoload-dev": {
-        "classmap": [
-            "tests/TestCase.php",
-            "tests/models",
-            "tests/seeds"
-        ]
-    },
-    "suggest": {
-        "jenssegers/mongodb-session": "Add MongoDB session support to Laravel-MongoDB",
-        "jenssegers/mongodb-sentry": "Add Sentry support to Laravel-MongoDB"
-    },
-    "extra": {
-        "laravel": {
-            "providers": [
-                "Jenssegers\\Mongodb\\MongodbServiceProvider",
-                "Jenssegers\\Mongodb\\MongodbQueueServiceProvider"
-            ]
-        }
-    }
-}
+{
+    "name": "jenssegers/mongodb",
+    "description": "A MongoDB based Eloquent model and Query builder for Laravel (Moloquent)",
+    "keywords": ["laravel","eloquent","mongodb","mongo","database","model","moloquent"],
+    "homepage": "https://github.com/jenssegers/laravel-mongodb",
+    "authors": [
+        {
+            "name": "Jens Segers",
+            "homepage": "https://jenssegers.com"
+        }
+    ],
+    "license" : "MIT",
+    "require": {
+        "illuminate/support": "^5.6",
+        "illuminate/container": "^5.6",
+        "illuminate/database": "^5.6",
+        "illuminate/events": "^5.6",
+        "mongodb/mongodb": "^1.2.0"
+    },
+    "require-dev": {
+        "phpunit/phpunit": "^6.0|^7.0",
+        "orchestra/testbench": "^3.1",
+        "mockery/mockery": "^1.0",
+        "satooshi/php-coveralls": "^2.0",
+        "doctrine/dbal": "^2.5"
+    },
+    "autoload": {
+        "psr-0": {
+            "Jenssegers\\Mongodb": "src/"
+        }
+    },
+    "autoload-dev": {
+        "classmap": [
+            "tests/TestCase.php",
+            "tests/models",
+            "tests/seeds"
+        ]
+    },
+    "suggest": {
+        "jenssegers/mongodb-session": "Add MongoDB session support to Laravel-MongoDB",
+        "jenssegers/mongodb-sentry": "Add Sentry support to Laravel-MongoDB"
+    },
+    "extra": {
+        "laravel": {
+            "providers": [
+                "Jenssegers\\Mongodb\\MongodbServiceProvider",
+                "Jenssegers\\Mongodb\\MongodbQueueServiceProvider"
+            ]
+        }
+    }
+}