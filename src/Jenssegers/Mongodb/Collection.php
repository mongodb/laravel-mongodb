<?php

namespace Jenssegers\Mongodb;

use Exception;
use MongoDB\BSON\ObjectID;
use MongoDB\Collection as MongoCollection;
use Illuminate\Contracts\Support\Arrayable;

class Collection
{
    /**
     * The connection instance.
     * @var Connection
     */
    protected $connection;

    /**
     * The MongoCollection instance..
     * @var MongoCollection
     */
    protected $collection;

    /**
     * @param Connection      $connection
     * @param MongoCollection $collection
     */
    public function __construct(Connection $connection, MongoCollection $collection)
    {
        $this->connection = $connection;
        $this->collection = $collection;
    }

    private function parametersToArray($parameters)
    {
        if (!is_array($parameters)) {
            if ($parameters instanceof Arrayable) {
                return $parameters->toArray();
            }
            return $parameters;
        }
        $result = [];
        foreach ($parameters as $k => $v) {
            $result[$k] = $this->parametersToArray($v);
        }
        return $result;
    }

    private function parametersToLogArray($parameters)
    {
        if (!is_array($parameters)) {
            if ($parameters instanceof ObjectID) {
                return (string) $parameters;
            }
            return $parameters;
        }
        $result = [];
        foreach ($parameters as $k => $v) {
            $result[$k] = $this->parametersToLogArray($v);
        }
        return $result;
    }

    /**
     * Handle dynamic method calls.
<<<<<<< HEAD
     *
     * @param  string $method
     * @param  array  $parameters
     *
=======
     * @param string $method
     * @param array $parameters
>>>>>>> 2d76d22a
     * @return mixed
     */
    public function __call($method, $parameters)
    {
        $start = microtime(true);
        $parameters = $this->parametersToArray($parameters);
        $result = call_user_func_array([$this->collection, $method], $parameters);

        if ($this->connection->logging()) {
            // Once we have run the query we will calculate the time that it took to run and
            // then log the query, bindings, and execution time so we will report them on
            // the event that the developer needs them. We'll log time in milliseconds.
            $time = $this->connection->getElapsedTime($start);

            $query = [];

            // Convert the query parameters to a json string.
            $parameters = $this->parametersToLogArray($parameters);

            // Convert the query parameters to a json string.
            foreach ($parameters as $parameter) {
                try {
                    $query[] = json_encode($parameter);
                } catch (Exception $e) {
                    $query[] = '{...}';
                }
            }

            $queryString = $this->collection->getCollectionName() . '.' . $method . '(' . implode(',', $query) . ')';

            $this->connection->logQuery($queryString, [], $time);
        }

        return $result;
    }
}<|MERGE_RESOLUTION|>--- conflicted
+++ resolved
@@ -63,15 +63,8 @@
 
     /**
      * Handle dynamic method calls.
-<<<<<<< HEAD
-     *
-     * @param  string $method
-     * @param  array  $parameters
-     *
-=======
      * @param string $method
      * @param array $parameters
->>>>>>> 2d76d22a
      * @return mixed
      */
     public function __call($method, $parameters)
