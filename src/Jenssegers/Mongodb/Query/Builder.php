--- conflicted
+++ resolved
@@ -738,18 +738,14 @@
      */
     public function truncate()
     {
-<<<<<<< HEAD
-        $options = [];
+        $options = [
+            'typeMap' => ['root' => 'object', 'document' => 'object'],
+        ];
         // if transaction in session
         if ($session = $this->connection->getSession()) {
             $options['session']  =  $session;
         }
-=======
-        $options = [
-            'typeMap' => ['root' => 'object', 'document' => 'object'],
-        ];
-
->>>>>>> 6cea8aae
+
         $result = $this->collection->drop($options);
 
         return (1 == (int) $result->ok);
