<?php

declare(strict_types=1);

namespace App\Http\Controllers;

use MongoDB\BSON\ObjectId;
use MongoDB\Client as MongoDBClient;
use MongoDB\Driver\Exception\Exception;
use MongoDB\Laravel\Tests\TestCase;

use function fclose;
use function file_get_contents;
use function fopen;
use function fwrite;
use function stream_get_contents;

class GridFSTest extends TestCase
{
    /**
     * @runInSeparateProcess
     * @preserveGlobalState disabled
     */
    public function testBucketManager(): void
    {
        try {
            $manager = new MongoDB\Driver\Manager('mongodb://localhost:27017');
            $bucket = new MongoDB\GridFS\Bucket(
                $manager,
                'myGridFSDb',
                [
                    'bucketName' => 'grid',
                    'chunkSizeBytes' => 1048576,
                ],
            );

            $metadata = ['description' => 'A very important message.'];
            $result = $bucket->uploadFromStream(
<<<<<<< HEAD
                            'example.dat',
                            fopen('php://memory', 'r+'),
                            ['metadata' => $metadata]
                        );

=======
                'example.txt',
                fopen('php://memory', 'r+'),
                ['metadata' => $metadata],
            );
>>>>>>> 5db2a751

            echo $result; // Outputs MongoDB\BSON\ObjectId
            $this->assertNotNull($result);
        } catch (Exception $e) {
            echo $e;
        }
    }

    public function testSelectBucket(): void
    {
        try {
            $db = (new MongoDBClient())->filesDb;
            $bucket = $db->selectGridFSBucket([
                'bucketName' => 'grid',
                'chunkSizeBytes' => 1048576,
            ]);

            $metadata = ['description' => 'A very important message.'];
            $result = $bucket->uploadFromStream(
                'example.dat',
                fopen('php://memory', 'r+'),
                ['metadata' => $metadata],
            );

            echo $result; // Outputs MongoDB\BSON\ObjectId
        } catch (Exception $e) {
            echo $e;
        }
    }

    public function testOpenUploadStream(): void
    {
        try {
            $db = (new MongoDBClient())->filesDb;
            $bucket = $db->selectGridFSBucket([
                'bucketName' => 'grid',
                'chunkSizeBytes' => 1048576,
            ]);

            $stream = $bucket->openUploadStream('new-file.txt');
            $contents = file_get_contents('docs/includes/fundamentals/gridfs/example.dat');
            fwrite($stream, $contents);
            fclose($stream);
        } catch (Exception $e) {
            echo $e;
        }
    }

    public function testUploadStreamAtOnce(): void
    {
        try {
            $db = (new MongoDBClient())->filesDb;
            $bucket = $db->selectGridFSBucket([
                'bucketName' => 'grid',
                'chunkSizeBytes' => 1048576,
            ]);

            $file = fopen('docs/includes/fundamentals/gridfs/example.dat', 'rb');
            $result = $bucket->uploadFromStream(
                'new-file.txt',
                $file,
            );

            echo $result; // Outputs MongoDB\BSON\ObjectId
        } catch (Exception $e) {
            echo $e;
        }
    }

    private function uploadFileHelper(): ObjectId
    {
        $db = (new MongoDBClient())->filesDb;
        $bucket = $db->selectGridFSBucket([
            'bucketName' => 'grid',
            'chunkSizeBytes' => 1048576,
        ]);

<<<<<<< HEAD
        $file = fopen('docs/includes/fundamentals/gridfs/example.dat', 'rb');
        $result = $bucket->uploadFromStream(
            'new-file.txt', $file);

        return $result;
=======
        $file = fopen('docs/includes/fundamentals/gridfs/example.txt', 'rb');
        return $bucket->uploadFromStream(
            'new-file.txt',
            $file,
        );
>>>>>>> 5db2a751
    }

    public function testDownloadStream(): void
    {
        $fileId = $this->uploadFileHelper();

        $bucket = (new MongoDBClient())->filesDb->selectGridFSBucket(['bucketName' => 'grid']);
        $stream = $bucket->openDownloadStream($fileId);
        $contents = stream_get_contents($stream);

        echo $contents;
    }

    public function testDownloadFile(): void
    {
        $fileId = $this->uploadFileHelper();

        $bucket = (new MongoDBClient())->filesDb->selectGridFSBucket(['bucketName' => 'grid']);

        $file = fopen('docs/includes/fundamentals/gridfs/download.txt', 'wb');
        $bucket->downloadToStream($fileId, $file);
    }
}<|MERGE_RESOLUTION|>--- conflicted
+++ resolved
@@ -36,18 +36,10 @@
 
             $metadata = ['description' => 'A very important message.'];
             $result = $bucket->uploadFromStream(
-<<<<<<< HEAD
-                            'example.dat',
-                            fopen('php://memory', 'r+'),
-                            ['metadata' => $metadata]
-                        );
-
-=======
-                'example.txt',
+                'example.dat',
                 fopen('php://memory', 'r+'),
                 ['metadata' => $metadata],
             );
->>>>>>> 5db2a751
 
             echo $result; // Outputs MongoDB\BSON\ObjectId
             $this->assertNotNull($result);
@@ -125,19 +117,11 @@
             'chunkSizeBytes' => 1048576,
         ]);
 
-<<<<<<< HEAD
         $file = fopen('docs/includes/fundamentals/gridfs/example.dat', 'rb');
-        $result = $bucket->uploadFromStream(
-            'new-file.txt', $file);
-
-        return $result;
-=======
-        $file = fopen('docs/includes/fundamentals/gridfs/example.txt', 'rb');
         return $bucket->uploadFromStream(
             'new-file.txt',
             $file,
         );
->>>>>>> 5db2a751
     }
 
     public function testDownloadStream(): void
