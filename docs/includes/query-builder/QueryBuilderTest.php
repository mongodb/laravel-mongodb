--- conflicted
+++ resolved
@@ -63,13 +63,8 @@
     {
         // begin query orWhere
         $result = DB::connection('mongodb')
-<<<<<<< HEAD
             ->collection('movies')
             ->where('id', new ObjectId('573a1398f29313caabce9682'))
-=======
-            ->table('movies')
-            ->where('year', 1955)
->>>>>>> 7296a25e
             ->orWhere('title', 'Back to the Future')
             ->get();
         // end query orWhere
