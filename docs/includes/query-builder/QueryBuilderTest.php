<?php

declare(strict_types=1);

namespace App\Http\Controllers;

use Illuminate\Database\Query\Builder;
use Illuminate\Pagination\AbstractPaginator;
use Illuminate\Support\Facades\DB;
use MongoDB\BSON\Regex;
use MongoDB\Laravel\Collection;
use MongoDB\Laravel\Tests\TestCase;

use function file_get_contents;
use function json_decode;

class QueryBuilderTest extends TestCase
{
    protected function setUp(): void
    {
        parent::setUp();

        $db = DB::connection('mongodb');
        $db->table('movies')
            ->insert(json_decode(file_get_contents(__DIR__ . '/sample_mflix.movies.json'), true));
    }

    protected function importTheaters(): void
    {
        $db = DB::connection('mongodb');

        $db->table('theaters')
            ->insert(json_decode(file_get_contents(__DIR__ . '/sample_mflix.theaters.json'), true));

        $db->table('theaters')
            ->raw()
            ->createIndex(['location.geo' => '2dsphere']);
    }

    protected function tearDown(): void
    {
        $db = DB::connection('mongodb');
        $db->table('movies')->raw()->drop();
        $db->table('theaters')->raw()->drop();

        parent::tearDown();
    }

    public function testWhere(): void
    {
        // begin query where
        $result = DB::connection('mongodb')
            ->table('movies')
            ->where('imdb.rating', 9.3)
            ->get();
        // end query where

        $this->assertInstanceOf(\Illuminate\Support\Collection::class, $result);
    }

    public function testOrWhere(): void
    {
        // begin query orWhere
        $result = DB::connection('mongodb')
            ->table('movies')
            ->where('year', 1955)
            ->orWhere('title', 'Back to the Future')
            ->get();
        // end query orWhere

        $this->assertInstanceOf(\Illuminate\Support\Collection::class, $result);
    }

    public function testAndWhere(): void
    {
        // begin query andWhere
        $result = DB::connection('mongodb')
            ->table('movies')
            ->where('imdb.rating', '>', 8.5)
            ->where('year', '<', 1940)
            ->get();
        // end query andWhere

        $this->assertInstanceOf(\Illuminate\Support\Collection::class, $result);
    }

    public function testWhereNot(): void
    {
        // begin query whereNot
        $result = DB::connection('mongodb')
            ->table('movies')
            ->whereNot('imdb.rating', '>', 2)
            ->get();
        // end query whereNot

        $this->assertInstanceOf(\Illuminate\Support\Collection::class, $result);
    }

    public function testNestedLogical(): void
    {
        // begin query nestedLogical
        $result = DB::connection('mongodb')
            ->table('movies')
            ->where('imdb.rating', '>', 8.5)
            ->where(function (Builder $query) {
                return $query
                    ->where('year', 1986)
                    ->orWhere('year', 1996);
            })->get();
        // end query nestedLogical

        $this->assertInstanceOf(\Illuminate\Support\Collection::class, $result);
    }

    public function testWhereBetween(): void
    {
        // begin query whereBetween
        $result = DB::connection('mongodb')
            ->table('movies')
            ->whereBetween('imdb.rating', [9, 9.5])
            ->get();
        // end query whereBetween

        $this->assertInstanceOf(\Illuminate\Support\Collection::class, $result);
    }

    public function testWhereNull(): void
    {
        // begin query whereNull
        $result = DB::connection('mongodb')
            ->table('movies')
            ->whereNull('runtime')
            ->get();
        // end query whereNull

        $this->assertInstanceOf(\Illuminate\Support\Collection::class, $result);
    }

    public function testWhereIn(): void
    {
        // begin query whereIn
        $result = DB::table('movies')
            ->whereIn('title', ['Toy Story', 'Shrek 2', 'Johnny English'])
            ->get();
        // end query whereIn

        $this->assertInstanceOf(\Illuminate\Support\Collection::class, $result);
    }

    public function testWhereDate(): void
    {
        // begin query whereDate
        $result = DB::connection('mongodb')
            ->table('movies')
            ->whereDate('released', '2010-1-15')
            ->get();
        // end query whereDate

        $this->assertInstanceOf(\Illuminate\Support\Collection::class, $result);
    }

    public function testLike(): void
    {
        // begin query like
        $result = DB::table('movies')
            ->where('title', 'like', '%spider_man%')
            ->get();
        // end query like

        $this->assertInstanceOf(\Illuminate\Support\Collection::class, $result);
    }

    public function testDistinct(): void
    {
        // begin query distinct
        $result = DB::table('movies')
            ->distinct('year')->get();
        // end query distinct

        $this->assertInstanceOf(\Illuminate\Support\Collection::class, $result);
    }

    public function testGroupBy(): void
    {
        // begin query groupBy
        $result = DB::table('movies')
           ->where('rated', 'G')
           ->groupBy('runtime')
           ->orderBy('runtime', 'asc')
           ->get(['title']);
        // end query groupBy

        $this->assertInstanceOf(\Illuminate\Support\Collection::class, $result);
    }

    public function testAggCount(): void
    {
        // begin aggregation count
        $result = DB::table('movies')
            ->count();
        // end aggregation count

        $this->assertIsInt($result);
    }

    public function testAggMax(): void
    {
        // begin aggregation max
        $result = DB::table('movies')
            ->max('runtime');
        // end aggregation max

        $this->assertIsInt($result);
    }

    public function testAggMin(): void
    {
        // begin aggregation min
        $result = DB::table('movies')
            ->min('year');
        // end aggregation min

        $this->assertIsInt($result);
    }

    public function testAggAvg(): void
    {
        // begin aggregation avg
        $result = DB::table('movies')
            ->avg('imdb.rating');
        // end aggregation avg

        $this->assertIsFloat($result);
    }

    public function testAggSum(): void
    {
        // begin aggregation sum
        $result = DB::table('movies')
            ->sum('imdb.votes');
        // end aggregation sum

        $this->assertIsInt($result);
    }

    public function testAggWithFilter(): void
    {
        // begin aggregation with filter
        $result = DB::table('movies')
            ->where('year', '>', 2000)
            ->avg('imdb.rating');
        // end aggregation with filter

        $this->assertIsFloat($result);
    }

    public function testOrderBy(): void
    {
        // begin query orderBy
        $result = DB::table('movies')
            ->where('title', 'like', 'back to the future%')
            ->orderBy('imdb.rating', 'desc')
            ->get();
        // end query orderBy

        $this->assertInstanceOf(\Illuminate\Support\Collection::class, $result);
    }

    public function testSkip(): void
    {
        // begin query skip
        $result = DB::table('movies')
            ->where('title', 'like', 'star trek%')
            ->orderBy('year', 'asc')
            ->skip(4)
            ->get();
        // end query skip

        $this->assertInstanceOf(\Illuminate\Support\Collection::class, $result);
    }

    public function testProjection(): void
    {
        // begin query projection
        $result = DB::table('movies')
            ->where('imdb.rating', '>', 8.5)
            ->project([
                'title' => 1,
                'cast' => ['$slice' => [1, 3]],
            ])
            ->get();
        // end query projection

        $this->assertInstanceOf(\Illuminate\Support\Collection::class, $result);
    }

    public function testProjectionWithPagination(): void
    {
        // begin query projection with pagination
        $resultsPerPage = 15;
        $projectionFields = ['title', 'runtime', 'imdb.rating'];

        $result = DB::table('movies')
            ->orderBy('imdb.votes', 'desc')
            ->paginate($resultsPerPage, $projectionFields);
        // end query projection with pagination

        $this->assertInstanceOf(AbstractPaginator::class, $result);
    }

    public function testExists(): void
    {
        // begin query exists
        $result = DB::table('movies')
            ->exists('random_review', true);
        // end query exists

        $this->assertIsBool($result);
    }

    public function testAll(): void
    {
        // begin query all
        $result = DB::table('movies')
            ->where('movies', 'all', ['title', 'rated', 'imdb.rating'])
            ->get();
        // end query all

        $this->assertInstanceOf(\Illuminate\Support\Collection::class, $result);
    }

    public function testSize(): void
    {
        // begin query size
        $result = DB::table('movies')
            ->where('directors', 'size', 5)
            ->get();
        // end query size

        $this->assertInstanceOf(\Illuminate\Support\Collection::class, $result);
    }

    public function testType(): void
    {
        // begin query type
        $result = DB::table('movies')
            ->where('released', 'type', 4)
            ->get();
        // end query type

        $this->assertInstanceOf(\Illuminate\Support\Collection::class, $result);
    }

    public function testMod(): void
    {
        // begin query modulo
        $result = DB::table('movies')
            ->where('year', 'mod', [2, 0])
            ->get();
        // end query modulo

        $this->assertInstanceOf(\Illuminate\Support\Collection::class, $result);
    }

    public function testWhereRegex(): void
    {
        // begin query whereRegex
        $result = DB::connection('mongodb')
            ->table('movies')
            ->where('title', 'REGEX', new Regex('^the lord of .*', 'i'))
            ->get();
        // end query whereRegex

        $this->assertInstanceOf(\Illuminate\Support\Collection::class, $result);
    }

    public function testWhereRaw(): void
    {
        // begin query raw
        $result = DB::table('movies')
            ->whereRaw([
                'imdb.votes' => ['$gte' => 1000 ],
                '$or' => [
                    ['imdb.rating' => ['$gt' => 7]],
                    ['directors' => ['$in' => [ 'Yasujiro Ozu', 'Sofia Coppola', 'Federico Fellini' ]]],
                ],
            ])->get();
        // end query raw

        $this->assertInstanceOf(\Illuminate\Support\Collection::class, $result);
    }

    public function testElemMatch(): void
    {
        // begin query elemMatch
        $result = DB::table('movies')
            ->where('writers', 'elemMatch', ['$in' => ['Maya Forbes', 'Eric Roth']])
            ->get();
        // end query elemMatch

        $this->assertInstanceOf(\Illuminate\Support\Collection::class, $result);
    }

    public function testCursorTimeout(): void
    {
        // begin query cursor timeout
        $result = DB::table('movies')
            ->timeout(2) // value in seconds
            ->where('year', 2001)
            ->get();
        // end query cursor timeout

        $this->assertInstanceOf(\Illuminate\Support\Collection::class, $result);
    }

    public function testNear(): void
    {
        $this->importTheaters();

       // begin query near
        $results = DB::table('theaters')
            ->where('location.geo', 'near', [
                '$geometry' => [
                    'type' => 'Point',
                    'coordinates' => [
                        -86.6423,
                        33.6054,
                    ],
                ],
                '$maxDistance' => 50,
            ])->get();
        // end query near

        $this->assertInstanceOf(\Illuminate\Support\Collection::class, $results);
    }

    public function testGeoWithin(): void
    {
        // begin query geoWithin
        $results = DB::table('theaters')
            ->where('location.geo', 'geoWithin', [
                '$geometry' => [
                    'type' => 'Polygon',
                    'coordinates' => [
                        [
                            [-72, 40],
                            [-74, 41],
                            [-72, 39],
                            [-72, 40],
                        ],
                    ],
                ],
            ])->get();
        // end query geoWithin

        $this->assertInstanceOf(\Illuminate\Support\Collection::class, $results);
    }

    public function testGeoIntersects(): void
    {
        // begin query geoIntersects
        $results = DB::table('theaters')
            ->where('location.geo', 'geoIntersects', [
                '$geometry' => [
                    'type' => 'LineString',
                    'coordinates' => [
                        [-73.600525, 40.74416],
                        [-72.600525, 40.74416],
                    ],
                ],
            ])->get();
        // end query geoIntersects

        $this->assertInstanceOf(\Illuminate\Support\Collection::class, $results);
    }

    public function testGeoNear(): void
    {
        $this->importTheaters();

        // begin query geoNear
        $results = DB::table('theaters')->raw(
            function (Collection $collection) {
                return $collection->aggregate([
                    [
                        '$geoNear' => [
                            'near' => [
                                'type' => 'Point',
                                'coordinates' => [-118.34, 34.10],
                            ],
                            'distanceField' => 'dist.calculated',
                            'maxDistance' => 500,
                            'includeLocs' => 'dist.location',
                            'spherical' => true,
                        ],
                    ],
                ]);
            },
        )->toArray();
        // end query geoNear

        $this->assertIsArray($results);
        $this->assertSame(8900, $results[0]['theaterId']);
    }

    public function testUpsert(): void
    {
        // begin upsert
<<<<<<< HEAD
        $result = DB::collection('movies')
            ->upsert(
                [
                    ['title' => 'Inspector Maigret', 'recommended' => false, 'runtime' => 128],
                    ['title' => 'Petit Maman', 'recommended' => true, 'runtime' => 72],
                ],
                'title',
                'recommended',
            );
        // end upsert

        $this->assertSame(2, $result);

        $this->assertSame(119, DB::collection('movies')->where('title', 'Inspector Maigret')->first()['runtime']);
        $this->assertSame(false, DB::collection('movies')->where('title', 'Inspector Maigret')->first()['recommended']);

        $this->assertSame(true, DB::collection('movies')->where('title', 'Petit Maman')->first()['recommended']);
        $this->assertSame(72, DB::collection('movies')->where('title', 'Petit Maman')->first()['runtime']);
    }

    public function testUpdateUpsert(): void
    {
        // begin update upsert
        $result = DB::collection('movies')
=======
        $result = DB::table('movies')
>>>>>>> 497a074a
            ->where('title', 'Will Hunting')
            ->update(
                [
                    'plot' => 'An autobiographical movie',
                    'year' => 1998,
                    'writers' => [ 'Will Hunting' ],
                ],
                ['upsert' => true],
            );
        // end update upsert

        $this->assertIsInt($result);
    }

    public function testIncrement(): void
    {
        // begin increment
        $result = DB::table('movies')
            ->where('title', 'Field of Dreams')
            ->increment('imdb.votes', 3000);
        // end increment

        $this->assertIsInt($result);
    }

    public function testDecrement(): void
    {
        // begin decrement
        $result = DB::table('movies')
            ->where('title', 'Sharknado')
            ->decrement('imdb.rating', 0.2);
        // end decrement

        $this->assertIsInt($result);
    }

    public function testPush(): void
    {
        // begin push
        $result = DB::table('movies')
            ->where('title', 'Office Space')
            ->push('cast', 'Gary Cole');
        // end push

        $this->assertIsInt($result);
    }

    public function testPull(): void
    {
        // begin pull
        $result = DB::table('movies')
            ->where('title', 'Iron Man')
            ->pull('genres', 'Adventure');
        // end pull

        $this->assertIsInt($result);
    }

    public function testUnset(): void
    {
        // begin unset
        $result = DB::table('movies')
            ->where('title', 'Final Accord')
            ->unset('tomatoes.viewer');
        // end unset

        $this->assertIsInt($result);
    }
}<|MERGE_RESOLUTION|>--- conflicted
+++ resolved
@@ -506,8 +506,7 @@
     public function testUpsert(): void
     {
         // begin upsert
-<<<<<<< HEAD
-        $result = DB::collection('movies')
+        $result = DB::table('movies')
             ->upsert(
                 [
                     ['title' => 'Inspector Maigret', 'recommended' => false, 'runtime' => 128],
@@ -520,20 +519,17 @@
 
         $this->assertSame(2, $result);
 
-        $this->assertSame(119, DB::collection('movies')->where('title', 'Inspector Maigret')->first()['runtime']);
-        $this->assertSame(false, DB::collection('movies')->where('title', 'Inspector Maigret')->first()['recommended']);
-
-        $this->assertSame(true, DB::collection('movies')->where('title', 'Petit Maman')->first()['recommended']);
-        $this->assertSame(72, DB::collection('movies')->where('title', 'Petit Maman')->first()['runtime']);
+        $this->assertSame(119, DB::table('movies')->where('title', 'Inspector Maigret')->first()['runtime']);
+        $this->assertSame(false, DB::table('movies')->where('title', 'Inspector Maigret')->first()['recommended']);
+
+        $this->assertSame(true, DB::table('movies')->where('title', 'Petit Maman')->first()['recommended']);
+        $this->assertSame(72, DB::table('movies')->where('title', 'Petit Maman')->first()['runtime']);
     }
 
     public function testUpdateUpsert(): void
     {
         // begin update upsert
-        $result = DB::collection('movies')
-=======
-        $result = DB::table('movies')
->>>>>>> 497a074a
+        $result = DB::table('movies')
             ->where('title', 'Will Hunting')
             ->update(
                 [
