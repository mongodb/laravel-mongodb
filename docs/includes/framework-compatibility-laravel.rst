--- conflicted
+++ resolved
@@ -18,12 +18,8 @@
      -
 
    * - 4.0
-<<<<<<< HEAD
+     -
      - ✓ [#min-version-note]_
-=======
-     -
-     - ✓
->>>>>>> adf55665
      -
 
 .. [#min-version-note] {+odm-short+} v4.0 is compatible with Laravel v9.3.9 and later.