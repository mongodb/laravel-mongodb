--- conflicted
+++ resolved
@@ -5,7 +5,6 @@
 namespace MongoDB\Laravel\Tests;
 
 use Illuminate\Database\Eloquent\Collection;
-use Illuminate\Support\Facades\DB;
 use Mockery;
 use MongoDB\BSON\ObjectId;
 use MongoDB\Laravel\Tests\Models\Address;
@@ -35,12 +34,9 @@
         Role::truncate();
         Group::truncate();
         Photo::truncate();
-<<<<<<< HEAD
         Label::truncate();
-=======
         Skill::truncate();
         Experience::truncate();
->>>>>>> 5387d548
     }
 
     public function testHasMany(): void
