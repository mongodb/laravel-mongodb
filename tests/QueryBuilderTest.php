<?php

declare(strict_types=1);

namespace MongoDB\Laravel\Tests;

use DateTime;
use DateTimeImmutable;
use Illuminate\Support\Facades\Date;
use Illuminate\Support\Facades\DB;
use Illuminate\Support\LazyCollection;
use Illuminate\Support\Str;
use Illuminate\Testing\Assert;
use Illuminate\Tests\Database\DatabaseQueryBuilderTest;
use InvalidArgumentException;
use MongoDB\BSON\ObjectId;
use MongoDB\BSON\Regex;
use MongoDB\BSON\UTCDateTime;
use MongoDB\Driver\Cursor;
use MongoDB\Driver\Monitoring\CommandFailedEvent;
use MongoDB\Driver\Monitoring\CommandStartedEvent;
use MongoDB\Driver\Monitoring\CommandSubscriber;
use MongoDB\Driver\Monitoring\CommandSucceededEvent;
use MongoDB\Laravel\Collection;
use MongoDB\Laravel\Query\Builder;
use MongoDB\Laravel\Tests\Models\Item;
use MongoDB\Laravel\Tests\Models\User;
use Stringable;

use function count;
use function key;
use function md5;
use function sort;
use function strlen;
use function strtotime;

class QueryBuilderTest extends TestCase
{
    public function tearDown(): void
    {
        DB::table('users')->truncate();
        DB::table('items')->truncate();
    }

    public function testDeleteWithId()
    {
        $user = DB::table('users')->insertGetId([
            ['name' => 'Jane Doe', 'age' => 20],
        ]);

        $userId = (string) $user;

        DB::table('items')->insert([
            ['name' => 'one thing', 'user_id' => $userId],
            ['name' => 'last thing', 'user_id' => $userId],
            ['name' => 'another thing', 'user_id' => $userId],
            ['name' => 'one more thing', 'user_id' => $userId],
        ]);

        $product = DB::table('items')->first();

        $pid = (string) ($product['_id']);

        DB::table('items')->where('user_id', $userId)->delete($pid);

        $this->assertEquals(3, DB::table('items')->count());

        $product = DB::table('items')->first();

        $pid = $product['_id'];

        DB::table('items')->where('user_id', $userId)->delete($pid);

        DB::table('items')->where('user_id', $userId)->delete(md5('random-id'));

        $this->assertEquals(2, DB::table('items')->count());
    }

    public function testCollection()
    {
        $this->assertInstanceOf(Builder::class, DB::table('users'));
    }

    public function testGet()
    {
        $users = DB::table('users')->get();
        $this->assertCount(0, $users);

        DB::table('users')->insert(['name' => 'John Doe']);

        $users = DB::table('users')->get();
        $this->assertCount(1, $users);
    }

    public function testNoDocument()
    {
        $items = DB::table('items')->where('name', 'nothing')->get()->toArray();
        $this->assertEquals([], $items);

        $item = DB::table('items')->where('name', 'nothing')->first();
        $this->assertNull($item);

        $item = DB::table('items')->where('_id', '51c33d8981fec6813e00000a')->first();
        $this->assertNull($item);
    }

    public function testInsert()
    {
        DB::table('users')->insert([
            'tags' => ['tag1', 'tag2'],
            'name' => 'John Doe',
        ]);

        $users = DB::table('users')->get();
        $this->assertCount(1, $users);

        $user = $users[0];
        $this->assertEquals('John Doe', $user['name']);
        $this->assertIsArray($user['tags']);
    }

    public function testInsertGetId()
    {
        $id = DB::table('users')->insertGetId(['name' => 'John Doe']);
        $this->assertInstanceOf(ObjectId::class, $id);
    }

    public function testBatchInsert()
    {
        DB::table('users')->insert([
            [
                'tags' => ['tag1', 'tag2'],
                'name' => 'Jane Doe',
            ],
            [
                'tags' => ['tag3'],
                'name' => 'John Doe',
            ],
        ]);

        $users = DB::table('users')->get();
        $this->assertCount(2, $users);
        $this->assertIsArray($users[0]['tags']);
    }

    public function testFind()
    {
        $id = DB::table('users')->insertGetId(['name' => 'John Doe']);

        $user = DB::table('users')->find($id);
        $this->assertEquals('John Doe', $user['name']);
    }

    public function testFindWithTimeout()
    {
        $id = DB::table('users')->insertGetId(['name' => 'John Doe']);

        $subscriber = new class implements CommandSubscriber {
            public function commandStarted(CommandStartedEvent $event)
            {
                if ($event->getCommandName() !== 'find') {
                    return;
                }

                // Expect the timeout to be converted to milliseconds
                Assert::assertSame(1000, $event->getCommand()->maxTimeMS);
            }

            public function commandFailed(CommandFailedEvent $event)
            {
            }

            public function commandSucceeded(CommandSucceededEvent $event)
            {
            }
        };

        DB::getMongoClient()->getManager()->addSubscriber($subscriber);
        try {
            DB::table('users')->timeout(1)->find($id);
        } finally {
            DB::getMongoClient()->getManager()->removeSubscriber($subscriber);
        }
    }

    public function testFindNull()
    {
        $user = DB::table('users')->find(null);
        $this->assertNull($user);
    }

    public function testCount()
    {
        DB::table('users')->insert([
            ['name' => 'Jane Doe'],
            ['name' => 'John Doe'],
        ]);

        $this->assertEquals(2, DB::table('users')->count());
    }

    public function testUpdate()
    {
        DB::table('users')->insert([
            ['name' => 'Jane Doe', 'age' => 20],
            ['name' => 'John Doe', 'age' => 21],
        ]);

        DB::table('users')->where('name', 'John Doe')->update(['age' => 100]);

        $john = DB::table('users')->where('name', 'John Doe')->first();
        $jane = DB::table('users')->where('name', 'Jane Doe')->first();
        $this->assertEquals(100, $john['age']);
        $this->assertEquals(20, $jane['age']);
    }

    public function testUpdateOperators()
    {
        DB::table('users')->insert([
            ['name' => 'Jane Doe', 'age' => 20],
            ['name' => 'John Doe', 'age' => 19],
        ]);

        DB::table('users')->where('name', 'John Doe')->update(
            [
                '$unset' => ['age' => 1],
                'ageless' => true,
            ],
        );
        DB::table('users')->where('name', 'Jane Doe')->update(
            [
                '$inc' => ['age' => 1],
                '$set' => ['pronoun' => 'she'],
                'ageless' => false,
            ],
        );

        $john = DB::table('users')->where('name', 'John Doe')->first();
        $jane = DB::table('users')->where('name', 'Jane Doe')->first();

        $this->assertArrayNotHasKey('age', $john);
        $this->assertTrue($john['ageless']);

        $this->assertEquals(21, $jane['age']);
        $this->assertEquals('she', $jane['pronoun']);
        $this->assertFalse($jane['ageless']);
    }

    public function testDelete()
    {
        DB::table('users')->insert([
            ['name' => 'Jane Doe', 'age' => 20],
            ['name' => 'John Doe', 'age' => 25],
        ]);

        DB::table('users')->where('age', '<', 10)->delete();
        $this->assertEquals(2, DB::table('users')->count());

        DB::table('users')->where('age', '<', 25)->delete();
        $this->assertEquals(1, DB::table('users')->count());
    }

    public function testTruncate()
    {
        DB::table('users')->insert(['name' => 'John Doe']);
        DB::table('users')->insert(['name' => 'John Doe']);
        $this->assertEquals(2, DB::table('users')->count());
        $result = DB::table('users')->truncate();
        $this->assertTrue($result);
        $this->assertEquals(0, DB::table('users')->count());
    }

    public function testSubKey()
    {
        DB::table('users')->insert([
            [
                'name' => 'John Doe',
                'address' => ['country' => 'Belgium', 'city' => 'Ghent'],
            ],
            [
                'name' => 'Jane Doe',
                'address' => ['country' => 'France', 'city' => 'Paris'],
            ],
        ]);

        $users = DB::table('users')->where('address.country', 'Belgium')->get();
        $this->assertCount(1, $users);
        $this->assertEquals('John Doe', $users[0]['name']);
    }

    public function testInArray()
    {
        DB::table('items')->insert([
            [
                'tags' => ['tag1', 'tag2', 'tag3', 'tag4'],
            ],
            [
                'tags' => ['tag2'],
            ],
        ]);

        $items = DB::table('items')->where('tags', 'tag2')->get();
        $this->assertCount(2, $items);

        $items = DB::table('items')->where('tags', 'tag1')->get();
        $this->assertCount(1, $items);
    }

    public function testRaw()
    {
        DB::table('users')->insert([
            ['name' => 'Jane Doe', 'age' => 20],
            ['name' => 'John Doe', 'age' => 25],
        ]);

        $cursor = DB::table('users')->raw(function ($collection) {
            return $collection->find(['age' => 20]);
        });

        $this->assertInstanceOf(Cursor::class, $cursor);
        $this->assertCount(1, $cursor->toArray());

        $collection = DB::table('users')->raw();
        $this->assertInstanceOf(Collection::class, $collection);

        $collection = User::raw();
        $this->assertInstanceOf(Collection::class, $collection);

        $results = DB::table('users')->whereRaw(['age' => 20])->get();
        $this->assertCount(1, $results);
        $this->assertEquals('Jane Doe', $results[0]['name']);
    }

    public function testPush()
    {
        $id = DB::table('users')->insertGetId([
            'name' => 'John Doe',
            'tags' => [],
            'messages' => [],
        ]);

        DB::table('users')->where('_id', $id)->push('tags', 'tag1');

        $user = DB::table('users')->find($id);
        $this->assertIsArray($user['tags']);
        $this->assertCount(1, $user['tags']);
        $this->assertEquals('tag1', $user['tags'][0]);

        DB::table('users')->where('_id', $id)->push('tags', 'tag2');
        $user = DB::table('users')->find($id);
        $this->assertCount(2, $user['tags']);
        $this->assertEquals('tag2', $user['tags'][1]);

        // Add duplicate
        DB::table('users')->where('_id', $id)->push('tags', 'tag2');
        $user = DB::table('users')->find($id);
        $this->assertCount(3, $user['tags']);

        // Add unique
        DB::table('users')->where('_id', $id)->push('tags', 'tag1', true);
        $user = DB::table('users')->find($id);
        $this->assertCount(3, $user['tags']);

        $message = ['from' => 'Jane', 'body' => 'Hi John'];
        DB::table('users')->where('_id', $id)->push('messages', $message);
        $user = DB::table('users')->find($id);
        $this->assertIsArray($user['messages']);
        $this->assertCount(1, $user['messages']);
        $this->assertEquals($message, $user['messages'][0]);

        // Raw
        DB::table('users')->where('_id', $id)->push([
            'tags' => 'tag3',
            'messages' => ['from' => 'Mark', 'body' => 'Hi John'],
        ]);
        $user = DB::table('users')->find($id);
        $this->assertCount(4, $user['tags']);
        $this->assertCount(2, $user['messages']);

        DB::table('users')->where('_id', $id)->push([
            'messages' => [
                'date' => new DateTime(),
                'body' => 'Hi John',
            ],
        ]);
        $user = DB::table('users')->find($id);
        $this->assertCount(3, $user['messages']);
    }

    public function testPushRefuses2ndArgumentWhen1stIsAnArray()
    {
        $this->expectException(InvalidArgumentException::class);
        $this->expectExceptionMessage('2nd argument of MongoDB\Laravel\Query\Builder::push() must be "null" when 1st argument is an array. Got "string" instead.');

        DB::table('users')->push(['tags' => 'tag1'], 'tag2');
    }

    public function testPull()
    {
        $message1 = ['from' => 'Jane', 'body' => 'Hi John'];
        $message2 = ['from' => 'Mark', 'body' => 'Hi John'];

        $id = DB::table('users')->insertGetId([
            'name' => 'John Doe',
            'tags' => ['tag1', 'tag2', 'tag3', 'tag4'],
            'messages' => [$message1, $message2],
        ]);

        DB::table('users')->where('_id', $id)->pull('tags', 'tag3');

        $user = DB::table('users')->find($id);
        $this->assertIsArray($user['tags']);
        $this->assertCount(3, $user['tags']);
        $this->assertEquals('tag4', $user['tags'][2]);

        DB::table('users')->where('_id', $id)->pull('messages', $message1);

        $user = DB::table('users')->find($id);
        $this->assertIsArray($user['messages']);
        $this->assertCount(1, $user['messages']);

        // Raw
        DB::table('users')->where('_id', $id)->pull(['tags' => 'tag2', 'messages' => $message2]);
        $user = DB::table('users')->find($id);
        $this->assertCount(2, $user['tags']);
        $this->assertCount(0, $user['messages']);
    }

    public function testDistinct()
    {
        DB::table('items')->insert([
            ['name' => 'knife', 'type' => 'sharp'],
            ['name' => 'fork', 'type' => 'sharp'],
            ['name' => 'spoon', 'type' => 'round'],
            ['name' => 'spoon', 'type' => 'round'],
        ]);

        $items = DB::table('items')->distinct('name')->get()->toArray();
        sort($items);
        $this->assertCount(3, $items);
        $this->assertEquals(['fork', 'knife', 'spoon'], $items);

        $types = DB::table('items')->distinct('type')->get()->toArray();
        sort($types);
        $this->assertCount(2, $types);
        $this->assertEquals(['round', 'sharp'], $types);
    }

    public function testCustomId()
    {
        DB::table('items')->insert([
            ['_id' => 'knife', 'type' => 'sharp', 'amount' => 34],
            ['_id' => 'fork', 'type' => 'sharp', 'amount' => 20],
            ['_id' => 'spoon', 'type' => 'round', 'amount' => 3],
        ]);

        $item = DB::table('items')->find('knife');
        $this->assertEquals('knife', $item['_id']);

        $item = DB::table('items')->where('_id', 'fork')->first();
        $this->assertEquals('fork', $item['_id']);

        DB::table('users')->insert([
            ['_id' => 1, 'name' => 'Jane Doe'],
            ['_id' => 2, 'name' => 'John Doe'],
        ]);

        $item = DB::table('users')->find(1);
        $this->assertEquals(1, $item['_id']);
    }

    public function testTake()
    {
        DB::table('items')->insert([
            ['name' => 'knife', 'type' => 'sharp', 'amount' => 34],
            ['name' => 'fork', 'type' => 'sharp', 'amount' => 20],
            ['name' => 'spoon', 'type' => 'round', 'amount' => 3],
            ['name' => 'spoon', 'type' => 'round', 'amount' => 14],
        ]);

        $items = DB::table('items')->orderBy('name')->take(2)->get();
        $this->assertCount(2, $items);
        $this->assertEquals('fork', $items[0]['name']);
    }

    public function testSkip()
    {
        DB::table('items')->insert([
            ['name' => 'knife', 'type' => 'sharp', 'amount' => 34],
            ['name' => 'fork', 'type' => 'sharp', 'amount' => 20],
            ['name' => 'spoon', 'type' => 'round', 'amount' => 3],
            ['name' => 'spoon', 'type' => 'round', 'amount' => 14],
        ]);

        $items = DB::table('items')->orderBy('name')->skip(2)->get();
        $this->assertCount(2, $items);
        $this->assertEquals('spoon', $items[0]['name']);
    }

    public function testPluck()
    {
        DB::table('users')->insert([
            ['name' => 'Jane Doe', 'age' => 20],
            ['name' => 'John Doe', 'age' => 25],
        ]);

        $age = DB::table('users')->where('name', 'John Doe')->pluck('age')->toArray();
        $this->assertEquals([25], $age);
    }

    public function testList()
    {
        DB::table('items')->insert([
            ['name' => 'knife', 'type' => 'sharp', 'amount' => 34],
            ['name' => 'fork', 'type' => 'sharp', 'amount' => 20],
            ['name' => 'spoon', 'type' => 'round', 'amount' => 3],
            ['name' => 'spoon', 'type' => 'round', 'amount' => 14],
        ]);

        $list = DB::table('items')->pluck('name')->toArray();
        sort($list);
        $this->assertCount(4, $list);
        $this->assertEquals(['fork', 'knife', 'spoon', 'spoon'], $list);

        $list = DB::table('items')->pluck('type', 'name')->toArray();
        $this->assertCount(3, $list);
        $this->assertEquals(['knife' => 'sharp', 'fork' => 'sharp', 'spoon' => 'round'], $list);

        $list = DB::table('items')->pluck('name', '_id')->toArray();
        $this->assertCount(4, $list);
        $this->assertEquals(24, strlen(key($list)));
    }

    public function testAggregate()
    {
        DB::table('items')->insert([
            ['name' => 'knife', 'type' => 'sharp', 'amount' => 34],
            ['name' => 'fork', 'type' => 'sharp', 'amount' => 20],
            ['name' => 'spoon', 'type' => 'round', 'amount' => 3],
            ['name' => 'spoon', 'type' => 'round', 'amount' => 14],
        ]);

        $this->assertEquals(71, DB::table('items')->sum('amount'));
        $this->assertEquals(4, DB::table('items')->count('amount'));
        $this->assertEquals(3, DB::table('items')->min('amount'));
        $this->assertEquals(34, DB::table('items')->max('amount'));
        $this->assertEquals(17.75, DB::table('items')->avg('amount'));

        $this->assertEquals(2, DB::table('items')->where('name', 'spoon')->count('amount'));
        $this->assertEquals(14, DB::table('items')->where('name', 'spoon')->max('amount'));
    }

    public function testSubdocumentAggregate()
    {
        DB::table('items')->insert([
            ['name' => 'knife', 'amount' => ['hidden' => 10, 'found' => 3]],
            ['name' => 'fork', 'amount' => ['hidden' => 35, 'found' => 12]],
            ['name' => 'spoon', 'amount' => ['hidden' => 14, 'found' => 21]],
            ['name' => 'spoon', 'amount' => ['hidden' => 6, 'found' => 4]],
        ]);

        $this->assertEquals(65, DB::table('items')->sum('amount.hidden'));
        $this->assertEquals(4, DB::table('items')->count('amount.hidden'));
        $this->assertEquals(6, DB::table('items')->min('amount.hidden'));
        $this->assertEquals(35, DB::table('items')->max('amount.hidden'));
        $this->assertEquals(16.25, DB::table('items')->avg('amount.hidden'));
    }

    public function testSubdocumentArrayAggregate()
    {
        DB::table('items')->insert([
            ['name' => 'knife', 'amount' => [['hidden' => 10, 'found' => 3], ['hidden' => 5, 'found' => 2]]],
            [
                'name' => 'fork',
                'amount' => [
                    ['hidden' => 35, 'found' => 12],
                    ['hidden' => 7, 'found' => 17],
                    ['hidden' => 1, 'found' => 19],
                ],
            ],
            ['name' => 'spoon', 'amount' => [['hidden' => 14, 'found' => 21]]],
            ['name' => 'teaspoon', 'amount' => []],
        ]);

        $this->assertEquals(72, DB::table('items')->sum('amount.*.hidden'));
        $this->assertEquals(6, DB::table('items')->count('amount.*.hidden'));
        $this->assertEquals(1, DB::table('items')->min('amount.*.hidden'));
        $this->assertEquals(35, DB::table('items')->max('amount.*.hidden'));
        $this->assertEquals(12, DB::table('items')->avg('amount.*.hidden'));
    }

    public function testUpdateWithUpsert()
    {
        DB::table('items')->where('name', 'knife')
            ->update(
                ['amount' => 1],
                ['upsert' => true],
            );

        $this->assertEquals(1, DB::table('items')->count());

        Item::where('name', 'spoon')
            ->update(
                ['amount' => 1],
                ['upsert' => true],
            );

        $this->assertEquals(2, DB::table('items')->count());
    }

    public function testUpsert()
    {
        /** @see DatabaseQueryBuilderTest::testUpsertMethod() */
        // Insert 2 documents
        $result = DB::table('users')->upsert([
            ['email' => 'foo', 'name' => 'bar'],
            ['name' => 'bar2', 'email' => 'foo2'],
        ], 'email', 'name');

        $this->assertSame(2, $result);
        $this->assertSame(2, DB::table('users')->count());
        $this->assertSame('bar', DB::table('users')->where('email', 'foo')->first()['name']);

        // Update 1 document
        $result = DB::table('users')->upsert([
            ['email' => 'foo', 'name' => 'bar2'],
            ['name' => 'bar2', 'email' => 'foo2'],
        ], 'email', 'name');

        $this->assertSame(1, $result);
        $this->assertSame(2, DB::table('users')->count());
        $this->assertSame('bar2', DB::table('users')->where('email', 'foo')->first()['name']);

        // If no update fields are specified, all fields are updated
<<<<<<< HEAD
        // Test single document update
        $result = DB::collection('users')->upsert(['email' => 'foo', 'name' => 'bar3'], 'email');
=======
        $result = DB::table('users')->upsert([
            ['email' => 'foo', 'name' => 'bar3'],
        ], 'email');
>>>>>>> 500ae9bb

        $this->assertSame(1, $result);
        $this->assertSame(2, DB::table('users')->count());
        $this->assertSame('bar3', DB::table('users')->where('email', 'foo')->first()['name']);
    }

    public function testUnset()
    {
        $id1 = DB::table('users')->insertGetId(['name' => 'John Doe', 'note1' => 'ABC', 'note2' => 'DEF']);
        $id2 = DB::table('users')->insertGetId(['name' => 'Jane Doe', 'note1' => 'ABC', 'note2' => 'DEF']);

        DB::table('users')->where('name', 'John Doe')->unset('note1');

        $user1 = DB::table('users')->find($id1);
        $user2 = DB::table('users')->find($id2);

        $this->assertArrayNotHasKey('note1', $user1);
        $this->assertArrayHasKey('note2', $user1);
        $this->assertArrayHasKey('note1', $user2);
        $this->assertArrayHasKey('note2', $user2);

        DB::table('users')->where('name', 'Jane Doe')->unset(['note1', 'note2']);

        $user2 = DB::table('users')->find($id2);
        $this->assertArrayNotHasKey('note1', $user2);
        $this->assertArrayNotHasKey('note2', $user2);
    }

    public function testUpdateSubdocument()
    {
        $id = DB::table('users')->insertGetId(['name' => 'John Doe', 'address' => ['country' => 'Belgium']]);

        DB::table('users')->where('_id', $id)->update(['address.country' => 'England']);

        $check = DB::table('users')->find($id);
        $this->assertEquals('England', $check['address']['country']);
    }

    public function testDates()
    {
        DB::table('users')->insert([
            ['name' => 'John Doe', 'birthday' => new UTCDateTime(Date::parse('1980-01-01 00:00:00'))],
            ['name' => 'Robert Roe', 'birthday' => new UTCDateTime(Date::parse('1982-01-01 00:00:00'))],
            ['name' => 'Mark Moe', 'birthday' => new UTCDateTime(Date::parse('1983-01-01 00:00:00.1'))],
            ['name' => 'Frank White', 'birthday' => new UTCDateTime(Date::parse('1960-01-01 12:12:12.1'))],
        ]);

        $user = DB::table('users')
            ->where('birthday', new UTCDateTime(Date::parse('1980-01-01 00:00:00')))
            ->first();
        $this->assertEquals('John Doe', $user['name']);

        $user = DB::table('users')
            ->where('birthday', new UTCDateTime(Date::parse('1960-01-01 12:12:12.1')))
            ->first();
        $this->assertEquals('Frank White', $user['name']);

        $user = DB::table('users')->where('birthday', '=', new DateTime('1980-01-01 00:00:00'))->first();
        $this->assertEquals('John Doe', $user['name']);

        $start = new UTCDateTime(1000 * strtotime('1950-01-01 00:00:00'));
        $stop  = new UTCDateTime(1000 * strtotime('1981-01-01 00:00:00'));

        $users = DB::table('users')->whereBetween('birthday', [$start, $stop])->get();
        $this->assertCount(2, $users);
    }

    public function testImmutableDates()
    {
        DB::table('users')->insert([
            ['name' => 'John Doe', 'birthday' => new UTCDateTime(Date::parse('1980-01-01 00:00:00'))],
            ['name' => 'Robert Roe', 'birthday' => new UTCDateTime(Date::parse('1982-01-01 00:00:00'))],
        ]);

        $users = DB::table('users')->where('birthday', '=', new DateTimeImmutable('1980-01-01 00:00:00'))->get();
        $this->assertCount(1, $users);

        $users = DB::table('users')->where('birthday', new DateTimeImmutable('1980-01-01 00:00:00'))->get();
        $this->assertCount(1, $users);

        $users = DB::table('users')->whereIn('birthday', [
            new DateTimeImmutable('1980-01-01 00:00:00'),
            new DateTimeImmutable('1982-01-01 00:00:00'),
        ])->get();
        $this->assertCount(2, $users);

        $users = DB::table('users')->whereBetween('birthday', [
            new DateTimeImmutable('1979-01-01 00:00:00'),
            new DateTimeImmutable('1983-01-01 00:00:00'),
        ])->get();

        $this->assertCount(2, $users);
    }

    public function testOperators()
    {
        DB::table('users')->insert([
            ['name' => 'John Doe', 'age' => 30],
            ['name' => 'Jane Doe'],
            ['name' => 'Robert Roe', 'age' => 'thirty-one'],
        ]);

        $results = DB::table('users')->where('age', 'exists', true)->get();
        $this->assertCount(2, $results);
        $resultsNames = [$results[0]['name'], $results[1]['name']];
        $this->assertContains('John Doe', $resultsNames);
        $this->assertContains('Robert Roe', $resultsNames);

        $results = DB::table('users')->where('age', 'exists', false)->get();
        $this->assertCount(1, $results);
        $this->assertEquals('Jane Doe', $results[0]['name']);

        $results = DB::table('users')->where('age', 'type', 2)->get();
        $this->assertCount(1, $results);
        $this->assertEquals('Robert Roe', $results[0]['name']);

        $results = DB::table('users')->where('age', 'mod', [15, 0])->get();
        $this->assertCount(1, $results);
        $this->assertEquals('John Doe', $results[0]['name']);

        $results = DB::table('users')->where('age', 'mod', [29, 1])->get();
        $this->assertCount(1, $results);
        $this->assertEquals('John Doe', $results[0]['name']);

        $results = DB::table('users')->where('age', 'mod', [14, 0])->get();
        $this->assertCount(0, $results);

        DB::table('items')->insert([
            ['name' => 'fork', 'tags' => ['sharp', 'pointy']],
            ['name' => 'spork', 'tags' => ['sharp', 'pointy', 'round', 'bowl']],
            ['name' => 'spoon', 'tags' => ['round', 'bowl']],
        ]);

        $results = DB::table('items')->where('tags', 'all', ['sharp', 'pointy'])->get();
        $this->assertCount(2, $results);

        $results = DB::table('items')->where('tags', 'all', ['sharp', 'round'])->get();
        $this->assertCount(1, $results);

        $results = DB::table('items')->where('tags', 'size', 2)->get();
        $this->assertCount(2, $results);

        $results = DB::table('items')->where('tags', '$size', 2)->get();
        $this->assertCount(2, $results);

        $results = DB::table('items')->where('tags', 'size', 3)->get();
        $this->assertCount(0, $results);

        $results = DB::table('items')->where('tags', 'size', 4)->get();
        $this->assertCount(1, $results);

        $regex   = new Regex('.*doe', 'i');
        $results = DB::table('users')->where('name', 'regex', $regex)->get();
        $this->assertCount(2, $results);

        $regex   = new Regex('.*doe', 'i');
        $results = DB::table('users')->where('name', 'regexp', $regex)->get();
        $this->assertCount(2, $results);

        $results = DB::table('users')->where('name', 'REGEX', $regex)->get();
        $this->assertCount(2, $results);

        $results = DB::table('users')->where('name', 'regexp', '/.*doe/i')->get();
        $this->assertCount(2, $results);

        $results = DB::table('users')->where('name', 'not regexp', '/.*doe/i')->get();
        $this->assertCount(1, $results);

        DB::table('users')->insert([
            [
                'name' => 'John Doe',
                'addresses' => [
                    ['city' => 'Ghent'],
                    ['city' => 'Paris'],
                ],
            ],
            [
                'name' => 'Jane Doe',
                'addresses' => [
                    ['city' => 'Brussels'],
                    ['city' => 'Paris'],
                ],
            ],
        ]);

        $users = DB::table('users')->where('addresses', 'elemMatch', ['city' => 'Brussels'])->get();
        $this->assertCount(1, $users);
        $this->assertEquals('Jane Doe', $users[0]['name']);
    }

    public function testIncrement()
    {
        DB::table('users')->insert([
            ['name' => 'John Doe', 'age' => 30, 'note' => 'adult'],
            ['name' => 'Jane Doe', 'age' => 10, 'note' => 'minor'],
            ['name' => 'Robert Roe', 'age' => null],
            ['name' => 'Mark Moe'],
        ]);

        $user = DB::table('users')->where('name', 'John Doe')->first();
        $this->assertEquals(30, $user['age']);

        DB::table('users')->where('name', 'John Doe')->increment('age');
        $user = DB::table('users')->where('name', 'John Doe')->first();
        $this->assertEquals(31, $user['age']);

        DB::table('users')->where('name', 'John Doe')->decrement('age');
        $user = DB::table('users')->where('name', 'John Doe')->first();
        $this->assertEquals(30, $user['age']);

        DB::table('users')->where('name', 'John Doe')->increment('age', 5);
        $user = DB::table('users')->where('name', 'John Doe')->first();
        $this->assertEquals(35, $user['age']);

        DB::table('users')->where('name', 'John Doe')->decrement('age', 5);
        $user = DB::table('users')->where('name', 'John Doe')->first();
        $this->assertEquals(30, $user['age']);

        DB::table('users')->where('name', 'Jane Doe')->increment('age', 10, ['note' => 'adult']);
        $user = DB::table('users')->where('name', 'Jane Doe')->first();
        $this->assertEquals(20, $user['age']);
        $this->assertEquals('adult', $user['note']);

        DB::table('users')->where('name', 'John Doe')->decrement('age', 20, ['note' => 'minor']);
        $user = DB::table('users')->where('name', 'John Doe')->first();
        $this->assertEquals(10, $user['age']);
        $this->assertEquals('minor', $user['note']);

        DB::table('users')->increment('age');
        $user = DB::table('users')->where('name', 'John Doe')->first();
        $this->assertEquals(11, $user['age']);
        $user = DB::table('users')->where('name', 'Jane Doe')->first();
        $this->assertEquals(21, $user['age']);
        $user = DB::table('users')->where('name', 'Robert Roe')->first();
        $this->assertNull($user['age']);
        $user = DB::table('users')->where('name', 'Mark Moe')->first();
        $this->assertEquals(1, $user['age']);
    }

    public function testProjections()
    {
        DB::table('items')->insert([
            ['name' => 'fork', 'tags' => ['sharp', 'pointy']],
            ['name' => 'spork', 'tags' => ['sharp', 'pointy', 'round', 'bowl']],
            ['name' => 'spoon', 'tags' => ['round', 'bowl']],
        ]);

        $results = DB::table('items')->project(['tags' => ['$slice' => 1]])->get();

        foreach ($results as $result) {
            $this->assertEquals(1, count($result['tags']));
        }
    }

    public function testValue()
    {
        DB::table('books')->insert([
            ['title' => 'Moby-Dick', 'author' => ['first_name' => 'Herman', 'last_name' => 'Melville']],
        ]);

        $this->assertEquals('Moby-Dick', DB::table('books')->value('title'));
        $this->assertEquals(['first_name' => 'Herman', 'last_name' => 'Melville'], DB::table('books')
            ->value('author'));
        $this->assertEquals('Herman', DB::table('books')->value('author.first_name'));
        $this->assertEquals('Melville', DB::table('books')->value('author.last_name'));
    }

    public function testHintOptions()
    {
        DB::table('items')->insert([
            ['name' => 'fork', 'tags' => ['sharp', 'pointy']],
            ['name' => 'spork', 'tags' => ['sharp', 'pointy', 'round', 'bowl']],
            ['name' => 'spoon', 'tags' => ['round', 'bowl']],
        ]);

        $results = DB::table('items')->hint(['$natural' => -1])->get();

        $this->assertEquals('spoon', $results[0]['name']);
        $this->assertEquals('spork', $results[1]['name']);
        $this->assertEquals('fork', $results[2]['name']);

        $results = DB::table('items')->hint(['$natural' => 1])->get();

        $this->assertEquals('spoon', $results[2]['name']);
        $this->assertEquals('spork', $results[1]['name']);
        $this->assertEquals('fork', $results[0]['name']);
    }

    public function testCursor()
    {
        $data = [
            ['name' => 'fork', 'tags' => ['sharp', 'pointy']],
            ['name' => 'spork', 'tags' => ['sharp', 'pointy', 'round', 'bowl']],
            ['name' => 'spoon', 'tags' => ['round', 'bowl']],
        ];
        DB::table('items')->insert($data);

        $results = DB::table('items')->orderBy('_id', 'asc')->cursor();

        $this->assertInstanceOf(LazyCollection::class, $results);
        foreach ($results as $i => $result) {
            $this->assertEquals($data[$i]['name'], $result['name']);
        }
    }

    public function testStringableColumn()
    {
        DB::table('users')->insert([
            ['name' => 'Jane Doe', 'age' => 36, 'birthday' => new UTCDateTime(new DateTime('1987-01-01 00:00:00'))],
            ['name' => 'John Doe', 'age' => 28, 'birthday' => new UTCDateTime(new DateTime('1995-01-01 00:00:00'))],
        ]);

        $nameColumn = Str::of('name');
        $this->assertInstanceOf(Stringable::class, $nameColumn, 'Ensure we are testing the feature with a Stringable instance');

        $user = DB::table('users')->where($nameColumn, 'John Doe')->first();
        $this->assertEquals('John Doe', $user['name']);

        // Test this other document to be sure this is not a random success to data order
        $user = DB::table('users')->where($nameColumn, 'Jane Doe')->orderBy('natural')->first();
        $this->assertEquals('Jane Doe', $user['name']);

        // With an operator
        $user = DB::table('users')->where($nameColumn, '!=', 'Jane Doe')->first();
        $this->assertEquals('John Doe', $user['name']);

        // whereIn and whereNotIn
        $user = DB::table('users')->whereIn($nameColumn, ['John Doe'])->first();
        $this->assertEquals('John Doe', $user['name']);

        $user = DB::table('users')->whereNotIn($nameColumn, ['John Doe'])->first();
        $this->assertEquals('Jane Doe', $user['name']);

        $ageColumn = Str::of('age');
        // whereBetween and whereNotBetween
        $user = DB::table('users')->whereBetween($ageColumn, [30, 40])->first();
        $this->assertEquals('Jane Doe', $user['name']);

        // whereBetween and whereNotBetween
        $user = DB::table('users')->whereNotBetween($ageColumn, [30, 40])->first();
        $this->assertEquals('John Doe', $user['name']);

        $birthdayColumn = Str::of('birthday');
        // whereDate
        $user = DB::table('users')->whereDate($birthdayColumn, '1995-01-01')->first();
        $this->assertEquals('John Doe', $user['name']);

        $user = DB::table('users')->whereDate($birthdayColumn, '<', '1990-01-01')
            ->orderBy($birthdayColumn, 'desc')->first();
        $this->assertEquals('Jane Doe', $user['name']);

        $user = DB::table('users')->whereDate($birthdayColumn, '>', '1990-01-01')
            ->orderBy($birthdayColumn, 'asc')->first();
        $this->assertEquals('John Doe', $user['name']);

        $user = DB::table('users')->whereDate($birthdayColumn, '!=', '1987-01-01')->first();
        $this->assertEquals('John Doe', $user['name']);

        // increment
        DB::table('users')->where($ageColumn, 28)->increment($ageColumn, 1);
        $user = DB::table('users')->where($ageColumn, 29)->first();
        $this->assertEquals('John Doe', $user['name']);
    }

    public function testIncrementEach()
    {
        DB::table('users')->insert([
            ['name' => 'John Doe', 'age' => 30, 'note' => 5],
            ['name' => 'Jane Doe', 'age' => 10, 'note' => 6],
            ['name' => 'Robert Roe', 'age' => null],
        ]);

        DB::table('users')->incrementEach([
            'age' => 1,
            'note' => 2,
        ]);
        $user = DB::table('users')->where('name', 'John Doe')->first();
        $this->assertEquals(31, $user['age']);
        $this->assertEquals(7, $user['note']);

        $user = DB::table('users')->where('name', 'Jane Doe')->first();
        $this->assertEquals(11, $user['age']);
        $this->assertEquals(8, $user['note']);

        $user = DB::table('users')->where('name', 'Robert Roe')->first();
        $this->assertSame(1, $user['age']);
        $this->assertSame(2, $user['note']);

        DB::table('users')->where('name', 'Jane Doe')->incrementEach([
            'age' => 1,
            'note' => 2,
        ], ['extra' => 'foo']);

        $user = DB::table('users')->where('name', 'Jane Doe')->first();
        $this->assertEquals(12, $user['age']);
        $this->assertEquals(10, $user['note']);
        $this->assertEquals('foo', $user['extra']);

        $user = DB::table('users')->where('name', 'John Doe')->first();
        $this->assertEquals(31, $user['age']);
        $this->assertEquals(7, $user['note']);
        $this->assertArrayNotHasKey('extra', $user);

        DB::table('users')->decrementEach([
            'age' => 1,
            'note' => 2,
        ], ['extra' => 'foo']);

        $user = DB::table('users')->where('name', 'John Doe')->first();
        $this->assertEquals(30, $user['age']);
        $this->assertEquals(5, $user['note']);
        $this->assertEquals('foo', $user['extra']);
    }
}<|MERGE_RESOLUTION|>--- conflicted
+++ resolved
@@ -632,14 +632,8 @@
         $this->assertSame('bar2', DB::table('users')->where('email', 'foo')->first()['name']);
 
         // If no update fields are specified, all fields are updated
-<<<<<<< HEAD
         // Test single document update
-        $result = DB::collection('users')->upsert(['email' => 'foo', 'name' => 'bar3'], 'email');
-=======
-        $result = DB::table('users')->upsert([
-            ['email' => 'foo', 'name' => 'bar3'],
-        ], 'email');
->>>>>>> 500ae9bb
+        $result = DB::table('users')->upsert(['email' => 'foo', 'name' => 'bar3'], 'email');
 
         $this->assertSame(1, $result);
         $this->assertSame(2, DB::table('users')->count());
