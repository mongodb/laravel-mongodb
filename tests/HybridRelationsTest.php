<?php

declare(strict_types=1);

namespace MongoDB\Laravel\Tests;

use Illuminate\Database\SQLiteConnection;
use Illuminate\Support\Facades\DB;
use MongoDB\Laravel\Tests\Models\Book;
use MongoDB\Laravel\Tests\Models\Experience;
use MongoDB\Laravel\Tests\Models\Role;
use MongoDB\Laravel\Tests\Models\Skill;
use MongoDB\Laravel\Tests\Models\SqlBook;
use MongoDB\Laravel\Tests\Models\SqlRole;
use MongoDB\Laravel\Tests\Models\SqlUser;
use MongoDB\Laravel\Tests\Models\User;
use PDOException;

class HybridRelationsTest extends TestCase
{
    public function setUp(): void
    {
        parent::setUp();

        try {
            DB::connection('sqlite')->select('SELECT 1');
        } catch (PDOException) {
            $this->markTestSkipped('SQLite connection is not available.');
        }

        SqlUser::executeSchema();
        SqlBook::executeSchema();
        SqlRole::executeSchema();
    }

    public function tearDown(): void
    {
        SqlUser::truncate();
        SqlBook::truncate();
        SqlRole::truncate();
        Skill::truncate();
<<<<<<< HEAD
        Experience::truncate();
=======
>>>>>>> b3779a13
    }

    public function testSqlRelations()
    {
        $user = new SqlUser();
        $this->assertInstanceOf(SqlUser::class, $user);
        $this->assertInstanceOf(SQLiteConnection::class, $user->getConnection());

        // SQL User
        $user->name = 'John Doe';
        $user->save();
        $this->assertIsInt($user->id);

        // SQL has many
        $book = new Book(['title' => 'Game of Thrones']);
        $user->books()->save($book);
        $user = SqlUser::find($user->id); // refetch
        $this->assertCount(1, $user->books);

        // MongoDB belongs to
        $book = $user->books()->first(); // refetch
        $this->assertEquals('John Doe', $book->sqlAuthor->name);

        // SQL has one
        $role = new Role(['type' => 'admin']);
        $user->role()->save($role);
        $user = SqlUser::find($user->id); // refetch
        $this->assertEquals('admin', $user->role->type);

        // MongoDB belongs to
        $role = $user->role()->first(); // refetch
        $this->assertEquals('John Doe', $role->sqlUser->name);

        // MongoDB User
        $user       = new User();
        $user->name = 'John Doe';
        $user->save();

        // MongoDB has many
        $book = new SqlBook(['title' => 'Game of Thrones']);
        $user->sqlBooks()->save($book);
        $user = User::find($user->_id); // refetch
        $this->assertCount(1, $user->sqlBooks);

        // SQL belongs to
        $book = $user->sqlBooks()->first(); // refetch
        $this->assertEquals('John Doe', $book->author->name);

        // MongoDB has one
        $role = new SqlRole(['type' => 'admin']);
        $user->sqlRole()->save($role);
        $user = User::find($user->_id); // refetch
        $this->assertEquals('admin', $user->sqlRole->type);

        // SQL belongs to
        $role = $user->sqlRole()->first(); // refetch
        $this->assertEquals('John Doe', $role->user->name);
    }

    public function testHybridWhereHas()
    {
        $user      = new SqlUser();
        $otherUser = new SqlUser();
        $this->assertInstanceOf(SqlUser::class, $user);
        $this->assertInstanceOf(SQLiteConnection::class, $user->getConnection());
        $this->assertInstanceOf(SqlUser::class, $otherUser);
        $this->assertInstanceOf(SQLiteConnection::class, $otherUser->getConnection());

        // SQL User
        $user->name = 'John Doe';
        $user->id   = 2;
        $user->save();
        // Other user
        $otherUser->name = 'Other User';
        $otherUser->id   = 3;
        $otherUser->save();
        // Make sure they are created
        $this->assertIsInt($user->id);
        $this->assertIsInt($otherUser->id);
        // Clear to start
        $user->books()->truncate();
        $otherUser->books()->truncate();
        // Create books
        $otherUser->books()->saveMany([
            new Book(['title' => 'Harry Plants']),
            new Book(['title' => 'Harveys']),
        ]);
        // SQL has many
        $user->books()->saveMany([
            new Book(['title' => 'Game of Thrones']),
            new Book(['title' => 'Harry Potter']),
            new Book(['title' => 'Harry Planter']),
        ]);

        $users = SqlUser::whereHas('books', function ($query) {
            return $query->where('title', 'LIKE', 'Har%');
        })->get();

        $this->assertEquals(2, $users->count());

        $users = SqlUser::whereHas('books', function ($query) {
            return $query->where('title', 'LIKE', 'Harry%');
        }, '>=', 2)->get();

        $this->assertEquals(1, $users->count());

        $books = Book::whereHas('sqlAuthor', function ($query) {
            return $query->where('name', 'LIKE', 'Other%');
        })->get();

        $this->assertEquals(2, $books->count());
    }

    public function testHybridWith()
    {
        $user      = new SqlUser();
        $otherUser = new SqlUser();
        $this->assertInstanceOf(SqlUser::class, $user);
        $this->assertInstanceOf(SQLiteConnection::class, $user->getConnection());
        $this->assertInstanceOf(SqlUser::class, $otherUser);
        $this->assertInstanceOf(SQLiteConnection::class, $otherUser->getConnection());

        // SQL User
        $user->name = 'John Doe';
        $user->id   = 2;
        $user->save();
        // Other user
        $otherUser->name = 'Other User';
        $otherUser->id   = 3;
        $otherUser->save();
        // Make sure they are created
        $this->assertIsInt($user->id);
        $this->assertIsInt($otherUser->id);
        // Clear to start
        Book::truncate();
        SqlBook::truncate();
        // Create books
        // SQL relation
        $user->sqlBooks()->saveMany([
            new SqlBook(['title' => 'Game of Thrones']),
            new SqlBook(['title' => 'Harry Potter']),
        ]);

        $otherUser->sqlBooks()->saveMany([
            new SqlBook(['title' => 'Harry Plants']),
            new SqlBook(['title' => 'Harveys']),
            new SqlBook(['title' => 'Harry Planter']),
        ]);
        // SQL has many Hybrid
        $user->books()->saveMany([
            new Book(['title' => 'Game of Thrones']),
            new Book(['title' => 'Harry Potter']),
        ]);

        $otherUser->books()->saveMany([
            new Book(['title' => 'Harry Plants']),
            new Book(['title' => 'Harveys']),
            new Book(['title' => 'Harry Planter']),
        ]);

        SqlUser::with('books')->get()
            ->each(function ($user) {
                $this->assertEquals($user->id, $user->books->count());
            });

        SqlUser::whereHas('sqlBooks', function ($query) {
            return $query->where('title', 'LIKE', 'Harry%');
        })
            ->with('books')
            ->get()
            ->each(function ($user) {
                $this->assertEquals($user->id, $user->books->count());
            });
    }

<<<<<<< HEAD
    public function testHybridMorphToManySqlModelToMongoModel()
    {
        // SqlModel -> MorphToMany -> MongoModel
        $user      = new SqlUser();
=======
    public function testHybridBelongsToMany()
    {
        $user = new SqlUser();
>>>>>>> b3779a13
        $user2 = new SqlUser();
        $this->assertInstanceOf(SqlUser::class, $user);
        $this->assertInstanceOf(SQLiteConnection::class, $user->getConnection());
        $this->assertInstanceOf(SqlUser::class, $user2);
        $this->assertInstanceOf(SQLiteConnection::class, $user2->getConnection());

        // Create Mysql Users
        $user->fill(['name' => 'John Doe'])->save();
        $user = SqlUser::query()->find($user->id);

        $user2->fill(['name' => 'Maria Doe'])->save();
        $user2 = SqlUser::query()->find($user2->id);

<<<<<<< HEAD
        // Create Mongodb skills
        $skill = Skill::query()->create(['name' => 'Laravel']);
        $skill2 = Skill::query()->create(['name' => 'MongoDB']);

        // MorphToMany (pivot is empty)
        $user->skills()->sync([$skill->_id, $skill2->_id]);
        $check = SqlUser::query()->find($user->id);
        $this->assertEquals(2, $check->skills->count());

        // MorphToMany (pivot is not empty)
        $user->skills()->sync($skill);
        $check = SqlUser::query()->find($user->id);
        $this->assertEquals(1, $check->skills->count());

        // Attach MorphToMany
        $user->skills()->sync([]);
        $check = SqlUser::query()->find($user->id);
        $this->assertEquals(0, $check->skills->count());
        $user->skills()->attach($skill);
        $user->skills()->attach($skill); // ignore duplicates
        $check = SqlUser::query()->find($user->id);
        $this->assertEquals(1, $check->skills->count());

        // Inverse MorphToMany (pivot is empty)
        $skill->sqlUsers()->sync([$user->id, $user2->id]);
        $check = Skill::query()->find($skill->_id);
        $this->assertEquals(2, $check->sqlUsers->count());

        // Inverse MorphToMany (pivot is empty)
        $skill->sqlUsers()->sync([$user->id, $user2->id]);
        $check = Skill::query()->find($skill->_id);
        $this->assertEquals(2, $check->sqlUsers->count());
    }

    public function testHybridMorphToManyMongoModelToSqlModel()
    {
        // MongoModel -> MorphToMany -> SqlModel
        $user      = new SqlUser();
        $user2 = new SqlUser();
        $this->assertInstanceOf(SqlUser::class, $user);
        $this->assertInstanceOf(SQLiteConnection::class, $user->getConnection());
        $this->assertInstanceOf(SqlUser::class, $user2);
        $this->assertInstanceOf(SQLiteConnection::class, $user2->getConnection());

        // Create Mysql Users
        $user->fill(['name' => 'John Doe'])->save();
        $user = SqlUser::query()->find($user->id);

        $user2->fill(['name' => 'Maria Doe'])->save();
        $user2 = SqlUser::query()->find($user2->id);

        // Create Mongodb experiences
        $experience = Experience::query()->create(['title' => 'DB expert']);
        $experience2 = Experience::query()->create(['title' => 'MongoDB']);

        // MorphToMany (pivot is empty)
        $experience->sqlUsers()->sync([$user->id, $user2->id]);
        $check = Experience::query()->find($experience->_id);
        $this->assertEquals(2, $check->sqlUsers->count());

        // MorphToMany (pivot is not empty)
        $experience->sqlUsers()->sync([$user->id]);
        $check = Experience::query()->find($experience->_id);
        $this->assertEquals(1, $check->sqlUsers->count());

        // Inverse MorphToMany (pivot is empty)
        $user->experiences()->sync([$experience->_id, $experience2->_id]);
        $check = SqlUser::query()->find($user->id);
        $this->assertEquals(2, $check->experiences->count());

        // Inverse MorphToMany (pivot is not empty)
        $user->experiences()->sync([$experience->_id]);
        $check = SqlUser::query()->find($user->id);
        $this->assertEquals(1, $check->experiences->count());

        // Inverse MorphToMany (pivot is not empty)
        $user->experiences()->sync([]);
        $check = SqlUser::query()->find($user->id);
        $this->assertEquals(0, $check->experiences->count());
        $user->experiences()->attach($experience);
        $user->experiences()->attach($experience); // ignore duplicates
        $check = SqlUser::query()->find($user->id);
        $this->assertEquals(1, $check->experiences->count());
=======
        // Create Mongodb Skills
        $skill = Skill::query()->create(['name' => 'Laravel']);
        $skill2 = Skill::query()->create(['name' => 'MongoDB']);

        // sync (pivot is empty)
        $skill->sqlUsers()->sync([$user->id, $user2->id]);
        $check = Skill::query()->find($skill->_id);
        $this->assertEquals(2, $check->sqlUsers->count());

        // sync (pivot is not empty)
        $skill->sqlUsers()->sync($user);
        $check = Skill::query()->find($skill->_id);
        $this->assertEquals(1, $check->sqlUsers->count());

        // Inverse sync (pivot is empty)
        $user->skills()->sync([$skill->_id, $skill2->_id]);
        $check = SqlUser::find($user->id);
        $this->assertEquals(2, $check->skills->count());

        // Inverse sync (pivot is not empty)
        $user->skills()->sync($skill);
        $check = SqlUser::find($user->id);
        $this->assertEquals(1, $check->skills->count());

        // Inverse attach
        $user->skills()->sync([]);
        $check = SqlUser::find($user->id);
        $this->assertEquals(0, $check->skills->count());
        $user->skills()->attach($skill);
        $check = SqlUser::find($user->id);
        $this->assertEquals(1, $check->skills->count());
>>>>>>> b3779a13
    }
}<|MERGE_RESOLUTION|>--- conflicted
+++ resolved
@@ -39,10 +39,7 @@
         SqlBook::truncate();
         SqlRole::truncate();
         Skill::truncate();
-<<<<<<< HEAD
         Experience::truncate();
-=======
->>>>>>> b3779a13
     }
 
     public function testSqlRelations()
@@ -218,16 +215,9 @@
             });
     }
 
-<<<<<<< HEAD
-    public function testHybridMorphToManySqlModelToMongoModel()
-    {
-        // SqlModel -> MorphToMany -> MongoModel
-        $user      = new SqlUser();
-=======
     public function testHybridBelongsToMany()
     {
         $user = new SqlUser();
->>>>>>> b3779a13
         $user2 = new SqlUser();
         $this->assertInstanceOf(SqlUser::class, $user);
         $this->assertInstanceOf(SQLiteConnection::class, $user->getConnection());
@@ -241,91 +231,6 @@
         $user2->fill(['name' => 'Maria Doe'])->save();
         $user2 = SqlUser::query()->find($user2->id);
 
-<<<<<<< HEAD
-        // Create Mongodb skills
-        $skill = Skill::query()->create(['name' => 'Laravel']);
-        $skill2 = Skill::query()->create(['name' => 'MongoDB']);
-
-        // MorphToMany (pivot is empty)
-        $user->skills()->sync([$skill->_id, $skill2->_id]);
-        $check = SqlUser::query()->find($user->id);
-        $this->assertEquals(2, $check->skills->count());
-
-        // MorphToMany (pivot is not empty)
-        $user->skills()->sync($skill);
-        $check = SqlUser::query()->find($user->id);
-        $this->assertEquals(1, $check->skills->count());
-
-        // Attach MorphToMany
-        $user->skills()->sync([]);
-        $check = SqlUser::query()->find($user->id);
-        $this->assertEquals(0, $check->skills->count());
-        $user->skills()->attach($skill);
-        $user->skills()->attach($skill); // ignore duplicates
-        $check = SqlUser::query()->find($user->id);
-        $this->assertEquals(1, $check->skills->count());
-
-        // Inverse MorphToMany (pivot is empty)
-        $skill->sqlUsers()->sync([$user->id, $user2->id]);
-        $check = Skill::query()->find($skill->_id);
-        $this->assertEquals(2, $check->sqlUsers->count());
-
-        // Inverse MorphToMany (pivot is empty)
-        $skill->sqlUsers()->sync([$user->id, $user2->id]);
-        $check = Skill::query()->find($skill->_id);
-        $this->assertEquals(2, $check->sqlUsers->count());
-    }
-
-    public function testHybridMorphToManyMongoModelToSqlModel()
-    {
-        // MongoModel -> MorphToMany -> SqlModel
-        $user      = new SqlUser();
-        $user2 = new SqlUser();
-        $this->assertInstanceOf(SqlUser::class, $user);
-        $this->assertInstanceOf(SQLiteConnection::class, $user->getConnection());
-        $this->assertInstanceOf(SqlUser::class, $user2);
-        $this->assertInstanceOf(SQLiteConnection::class, $user2->getConnection());
-
-        // Create Mysql Users
-        $user->fill(['name' => 'John Doe'])->save();
-        $user = SqlUser::query()->find($user->id);
-
-        $user2->fill(['name' => 'Maria Doe'])->save();
-        $user2 = SqlUser::query()->find($user2->id);
-
-        // Create Mongodb experiences
-        $experience = Experience::query()->create(['title' => 'DB expert']);
-        $experience2 = Experience::query()->create(['title' => 'MongoDB']);
-
-        // MorphToMany (pivot is empty)
-        $experience->sqlUsers()->sync([$user->id, $user2->id]);
-        $check = Experience::query()->find($experience->_id);
-        $this->assertEquals(2, $check->sqlUsers->count());
-
-        // MorphToMany (pivot is not empty)
-        $experience->sqlUsers()->sync([$user->id]);
-        $check = Experience::query()->find($experience->_id);
-        $this->assertEquals(1, $check->sqlUsers->count());
-
-        // Inverse MorphToMany (pivot is empty)
-        $user->experiences()->sync([$experience->_id, $experience2->_id]);
-        $check = SqlUser::query()->find($user->id);
-        $this->assertEquals(2, $check->experiences->count());
-
-        // Inverse MorphToMany (pivot is not empty)
-        $user->experiences()->sync([$experience->_id]);
-        $check = SqlUser::query()->find($user->id);
-        $this->assertEquals(1, $check->experiences->count());
-
-        // Inverse MorphToMany (pivot is not empty)
-        $user->experiences()->sync([]);
-        $check = SqlUser::query()->find($user->id);
-        $this->assertEquals(0, $check->experiences->count());
-        $user->experiences()->attach($experience);
-        $user->experiences()->attach($experience); // ignore duplicates
-        $check = SqlUser::query()->find($user->id);
-        $this->assertEquals(1, $check->experiences->count());
-=======
         // Create Mongodb Skills
         $skill = Skill::query()->create(['name' => 'Laravel']);
         $skill2 = Skill::query()->create(['name' => 'MongoDB']);
@@ -357,6 +262,107 @@
         $user->skills()->attach($skill);
         $check = SqlUser::find($user->id);
         $this->assertEquals(1, $check->skills->count());
->>>>>>> b3779a13
+    }
+
+    public function testHybridMorphToManySqlModelToMongoModel()
+    {
+        // SqlModel -> MorphToMany -> MongoModel
+        $user      = new SqlUser();
+        $user2 = new SqlUser();
+        $this->assertInstanceOf(SqlUser::class, $user);
+        $this->assertInstanceOf(SQLiteConnection::class, $user->getConnection());
+        $this->assertInstanceOf(SqlUser::class, $user2);
+        $this->assertInstanceOf(SQLiteConnection::class, $user2->getConnection());
+
+        // Create Mysql Users
+        $user->fill(['name' => 'John Doe'])->save();
+        $user = SqlUser::query()->find($user->id);
+
+        $user2->fill(['name' => 'Maria Doe'])->save();
+        $user2 = SqlUser::query()->find($user2->id);
+
+        // Create Mongodb skills
+        $skill = Skill::query()->create(['name' => 'Laravel']);
+        $skill2 = Skill::query()->create(['name' => 'MongoDB']);
+
+        // MorphToMany (pivot is empty)
+        $user->skills()->sync([$skill->_id, $skill2->_id]);
+        $check = SqlUser::query()->find($user->id);
+        $this->assertEquals(2, $check->skills->count());
+
+        // MorphToMany (pivot is not empty)
+        $user->skills()->sync($skill);
+        $check = SqlUser::query()->find($user->id);
+        $this->assertEquals(1, $check->skills->count());
+
+        // Attach MorphToMany
+        $user->skills()->sync([]);
+        $check = SqlUser::query()->find($user->id);
+        $this->assertEquals(0, $check->skills->count());
+        $user->skills()->attach($skill);
+        $user->skills()->attach($skill); // ignore duplicates
+        $check = SqlUser::query()->find($user->id);
+        $this->assertEquals(1, $check->skills->count());
+
+        // Inverse MorphToMany (pivot is empty)
+        $skill->sqlUsers()->sync([$user->id, $user2->id]);
+        $check = Skill::query()->find($skill->_id);
+        $this->assertEquals(2, $check->sqlUsers->count());
+
+        // Inverse MorphToMany (pivot is empty)
+        $skill->sqlUsers()->sync([$user->id, $user2->id]);
+        $check = Skill::query()->find($skill->_id);
+        $this->assertEquals(2, $check->sqlUsers->count());
+    }
+
+    public function testHybridMorphToManyMongoModelToSqlModel()
+    {
+        // MongoModel -> MorphToMany -> SqlModel
+        $user      = new SqlUser();
+        $user2 = new SqlUser();
+        $this->assertInstanceOf(SqlUser::class, $user);
+        $this->assertInstanceOf(SQLiteConnection::class, $user->getConnection());
+        $this->assertInstanceOf(SqlUser::class, $user2);
+        $this->assertInstanceOf(SQLiteConnection::class, $user2->getConnection());
+
+        // Create Mysql Users
+        $user->fill(['name' => 'John Doe'])->save();
+        $user = SqlUser::query()->find($user->id);
+
+        $user2->fill(['name' => 'Maria Doe'])->save();
+        $user2 = SqlUser::query()->find($user2->id);
+
+        // Create Mongodb experiences
+        $experience = Experience::query()->create(['title' => 'DB expert']);
+        $experience2 = Experience::query()->create(['title' => 'MongoDB']);
+
+        // MorphToMany (pivot is empty)
+        $experience->sqlUsers()->sync([$user->id, $user2->id]);
+        $check = Experience::query()->find($experience->_id);
+        $this->assertEquals(2, $check->sqlUsers->count());
+
+        // MorphToMany (pivot is not empty)
+        $experience->sqlUsers()->sync([$user->id]);
+        $check = Experience::query()->find($experience->_id);
+        $this->assertEquals(1, $check->sqlUsers->count());
+
+        // Inverse MorphToMany (pivot is empty)
+        $user->experiences()->sync([$experience->_id, $experience2->_id]);
+        $check = SqlUser::query()->find($user->id);
+        $this->assertEquals(2, $check->experiences->count());
+
+        // Inverse MorphToMany (pivot is not empty)
+        $user->experiences()->sync([$experience->_id]);
+        $check = SqlUser::query()->find($user->id);
+        $this->assertEquals(1, $check->experiences->count());
+
+        // Inverse MorphToMany (pivot is not empty)
+        $user->experiences()->sync([]);
+        $check = SqlUser::query()->find($user->id);
+        $this->assertEquals(0, $check->experiences->count());
+        $user->experiences()->attach($experience);
+        $user->experiences()->attach($experience); // ignore duplicates
+        $check = SqlUser::query()->find($user->id);
+        $this->assertEquals(1, $check->experiences->count());
     }
 }