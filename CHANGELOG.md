# Changelog
All notable changes to this project will be documented in this file.

<<<<<<< HEAD
## [4.8.0] - 2024-08-27
=======
## [5.0.0] - next

* **BREAKING CHANGE** Use `id` as an alias for `_id` in commands and queries for compatibility with Eloquent packages by @GromNaN in [#3040](https://github.com/mongodb/laravel-mongodb/pull/3040)

## [4.8.0] - next
>>>>>>> 457971b9

* Add `Query\Builder::incrementEach()` and `decrementEach()` methods by @SmallRuralDog in [#2550](https://github.com/mongodb/laravel-mongodb/pull/2550)
* Add `Query\Builder::whereLike()` and `whereNotLike()` methods by @GromNaN in [#3108](https://github.com/mongodb/laravel-mongodb/pull/3108)
* Deprecate `Connection::collection()` and `Schema\Builder::collection()` methods by @GromNaN in [#3062](https://github.com/mongodb/laravel-mongodb/pull/3062)
* Deprecate `Model::$collection` property to customize collection name. Use `$table` instead by @GromNaN in [#3064](https://github.com/mongodb/laravel-mongodb/pull/3064)

## [4.7.2] - 2024-08-27

* Add `Query\Builder::upsert()` method with a single document by @GromNaN in [#3100](https://github.com/mongodb/laravel-mongodb/pull/3100)

## [4.7.1] - 2024-07-25

* Fix registration of `BusServiceProvider` for compatibility with Horizon by @GromNaN in [#3071](https://github.com/mongodb/laravel-mongodb/pull/3071)

## [4.7.0] - 2024-07-19

* Add `Query\Builder::upsert()` method by @GromNaN in [#3052](https://github.com/mongodb/laravel-mongodb/pull/3052)
* Add `Connection::getServerVersion()` by @GromNaN in [#3043](https://github.com/mongodb/laravel-mongodb/pull/3043)
* Add `Schema\Builder::getTables()` and `getTableListing()` by @GromNaN in [#3044](https://github.com/mongodb/laravel-mongodb/pull/3044)
* Add `Schema\Builder::getColumns()` and `getIndexes()` by @GromNaN in [#3045](https://github.com/mongodb/laravel-mongodb/pull/3045)
* Add `Schema\Builder::hasColumn()` and `hasColumns()` method by @Alex-Belyi in [#3001](https://github.com/mongodb/laravel-mongodb/pull/3001)
* Fix unsetting a field in an embedded model by @GromNaN in [#3052](https://github.com/mongodb/laravel-mongodb/pull/3052)

## [4.6.0] - 2024-07-09

* Add `DocumentModel` trait to use any 3rd party model with MongoDB @GromNaN in [#2580](https://github.com/mongodb/laravel-mongodb/pull/2580)
* Add `HasSchemaVersion` trait to help implementing the [schema versioning pattern](https://www.mongodb.com/docs/manual/tutorial/model-data-for-schema-versioning/) @florianJacques in [#3021](https://github.com/mongodb/laravel-mongodb/pull/3021)
* Add support for Closure for Embed pagination @GromNaN in [#3027](https://github.com/mongodb/laravel-mongodb/pull/3027)

## [4.5.0] - 2024-06-20

* Add GridFS integration for Laravel File Storage by @GromNaN in [#2985](https://github.com/mongodb/laravel-mongodb/pull/2985)

## [4.4.0] - 2024-05-31

* Support collection name prefix by @GromNaN in [#2930](https://github.com/mongodb/laravel-mongodb/pull/2930)
* Ignore `_id: null` to let MongoDB generate an `ObjectId` by @GromNaN in [#2969](https://github.com/mongodb/laravel-mongodb/pull/2969)
* Add `mongodb` driver for Batching by @GromNaN in [#2904](https://github.com/mongodb/laravel-mongodb/pull/2904)
* Rename queue option `table` to `collection`
* Replace queue option `expire` with `retry_after`
* Revert behavior of `createOrFirst` to delegate to `firstOrCreate` when in transaction by @GromNaN in [#2984](https://github.com/mongodb/laravel-mongodb/pull/2984)

## [4.3.1] - 2024-05-31

* Fix memory leak when filling nested fields using dot notation by @GromNaN in [#2962](https://github.com/mongodb/laravel-mongodb/pull/2962)
* Fix PHP error when accessing the connection after disconnect by @SanderMuller in [#2967](https://github.com/mongodb/laravel-mongodb/pull/2967)
* Improve error message for invalid configuration by @GromNaN in [#2975](https://github.com/mongodb/laravel-mongodb/pull/2975)
* Remove `@mixin` annotation from `MongoDB\Laravel\Model` class by @GromNaN in [#2981](https://github.com/mongodb/laravel-mongodb/pull/2981)

## [4.3.0] - 2024-04-26

* New aggregation pipeline builder by @GromNaN in [#2738](https://github.com/mongodb/laravel-mongodb/pull/2738)
* Drop support for Composer 1.x by @GromNaN in [#2784](https://github.com/mongodb/laravel-mongodb/pull/2784)
* Fix `artisan query:retry` command by @GromNaN in [#2838](https://github.com/mongodb/laravel-mongodb/pull/2838)
* Add `mongodb` cache and lock drivers by @GromNaN in [#2877](https://github.com/mongodb/laravel-mongodb/pull/2877)

## [4.2.2] - 2024-04-25

* Add return types to `FindAndModifyCommandSubscriber`, used by `firstOrCreate` by @wivaku in [#2913](https://github.com/mongodb/laravel-mongodb/pull/2913)

## [4.2.1] - 2024-04-25

* Set timestamps when using `Model::createOrFirst()` by @GromNaN in [#2905](https://github.com/mongodb/laravel-mongodb/pull/2905)

## [4.2.0] - 2024-03-14

* Add support for Laravel 11 by @GromNaN in [#2735](https://github.com/mongodb/laravel-mongodb/pull/2735)
* Implement `Model::createOrFirst()` using findOneAndUpdate operation by @GromNaN in [#2742](https://github.com/mongodb/laravel-mongodb/pull/2742)

## [4.1.3] - 2024-03-05

* Fix the timezone of `datetime` fields when they are read from the database. By @GromNaN in [#2739](https://github.com/mongodb/laravel-mongodb/pull/2739)
* Fix support for null values in `datetime` and reset `date` fields with custom format to the start of the day. By @GromNaN in [#2741](https://github.com/mongodb/laravel-mongodb/pull/2741)

## [4.1.2] - 2024-02-22

* Fix support for subqueries using the query builder by @GromNaN in [#2717](https://github.com/mongodb/laravel-mongodb/pull/2717)
* Fix `Query\Builder::dump` and `dd` methods to dump the MongoDB query by @GromNaN in [#2727](https://github.com/mongodb/laravel-mongodb/pull/2727) and [#2730](https://github.com/mongodb/laravel-mongodb/pull/2730)

## [4.1.1] - 2024-01-17

* Fix casting issues by [@stubbo](https://github.com/stubbo) in [#2705](https://github.com/mongodb/laravel-mongodb/pull/2705)
* Move documentation to the mongodb.com domain at [https://www.mongodb.com/docs/drivers/php/laravel-mongodb/current/](https://www.mongodb.com/docs/drivers/php/laravel-mongodb/current/)

## [4.1.0] - 2023-12-14

* PHPORM-100 Support query on numerical field names by [@GromNaN](https://github.com/GromNaN) in [#2642](https://github.com/mongodb/laravel-mongodb/pull/2642)
* Fix casting issue by [@hans-thomas](https://github.com/hans-thomas) in [#2653](https://github.com/mongodb/laravel-mongodb/pull/2653)
* Upgrade minimum Laravel version to 10.30 by [@GromNaN](https://github.com/GromNaN) in [#2665](https://github.com/mongodb/laravel-mongodb/pull/2665)
* Handling single model in sync method by [@hans-thomas](https://github.com/hans-thomas) in [#2648](https://github.com/mongodb/laravel-mongodb/pull/2648)
* BelongsToMany sync does't use configured keys by [@hans-thomas](https://github.com/hans-thomas) in [#2667](https://github.com/mongodb/laravel-mongodb/pull/2667)
* morphTo relationship by [@hans-thomas](https://github.com/hans-thomas) in [#2669](https://github.com/mongodb/laravel-mongodb/pull/2669)
* Datetime casting with custom format by [@hans-thomas](https://github.com/hans-thomas) in [#2658](https://github.com/mongodb/laravel-mongodb/pull/2658)
* PHPORM-106 Implement pagination for groupBy queries by [@GromNaN](https://github.com/GromNaN) in [#2672](https://github.com/mongodb/laravel-mongodb/pull/2672)
* Add method `Connection::ping()` to check server connection by [@hans-thomas](https://github.com/hans-thomas) in [#2677](https://github.com/mongodb/laravel-mongodb/pull/2677)
* PHPORM-119 Fix integration with Spatie Query Builder - Don't qualify field names in document models by [@GromNaN](https://github.com/GromNaN) in [#2676](https://github.com/mongodb/laravel-mongodb/pull/2676)
* Support renaming columns in migrations by [@hans-thomas](https://github.com/hans-thomas) in [#2682](https://github.com/mongodb/laravel-mongodb/pull/2682)
* Add MorphToMany support by [@hans-thomas](https://github.com/hans-thomas) in [#2670](https://github.com/mongodb/laravel-mongodb/pull/2670)
* PHPORM-6 Fix doc Builder::timeout applies to find query, not the cursor by [@GromNaN](https://github.com/GromNaN) in [#2681](https://github.com/mongodb/laravel-mongodb/pull/2681)
* Add test for the `$hidden` property by [@Treggats](https://github.com/Treggats) in [#2687](https://github.com/mongodb/laravel-mongodb/pull/2687)
* Update `push` and `pull` docs by [@hans-thomas](https://github.com/hans-thomas) in [#2685](https://github.com/mongodb/laravel-mongodb/pull/2685)
* Hybrid support for BelongsToMany relationship by [@hans-thomas](https://github.com/hans-thomas) in [#2688](https://github.com/mongodb/laravel-mongodb/pull/2688)
* Avoid unnecessary data fetch for exists method by [@andersonls](https://github.com/andersonls) in [#2692](https://github.com/mongodb/laravel-mongodb/pull/2692)
* Hybrid support for MorphToMany relationship by [@hans-thomas](https://github.com/hans-thomas) in [#2690](https://github.com/mongodb/laravel-mongodb/pull/2690)

## [4.0.3] - 2024-01-17

- Reset `Model::$unset` when a model is saved or refreshed [#2709](https://github.com/mongodb/laravel-mongodb/pull/2709) by [@richardfila](https://github.com/richardfila)

## [4.0.2] - 2023-11-03

- Fix compatibility with Laravel 10.30 [#2661](https://github.com/mongodb/laravel-mongodb/pull/2661) by [@Treggats](https://github.com/Treggats)
- PHPORM-101 Allow empty insert batch for consistency with Eloquent SQL [#2661](https://github.com/mongodb/laravel-mongodb/pull/2645) by [@GromNaN](https://github.com/GromNaN)

*4.0.1 skipped due to a mistake in the release process.*

## [4.0.0] - 2023-09-28

- Rename package to `mongodb/laravel-mongodb`
- Change namespace to `MongoDB\Laravel`
- Add classes to cast `ObjectId` and `UUID` instances [5105553](https://github.com/mongodb/laravel-mongodb/commit/5105553cbb672a982ccfeaa5b653d33aaca1553e) by [@alcaeus](https://github.com/alcaeus).
- Add `Query\Builder::toMql()` to simplify comprehensive query tests [ae3e0d5](https://github.com/mongodb/laravel-mongodb/commit/ae3e0d5f72c24edcb2a78d321910397f4134e90f) by @GromNaN.
- Fix `Query\Builder::whereNot` to use MongoDB [`$not`](https://www.mongodb.com/docs/manual/reference/operator/query/not/) operator [e045fab](https://github.com/mongodb/laravel-mongodb/commit/e045fab6c315fe6d17f75669665898ed98b88107) by @GromNaN.
- Fix `Query\Builder::whereBetween` to accept `Carbon\Period` object [f729baa](https://github.com/mongodb/laravel-mongodb/commit/f729baad59b4baf3307121df7f60c5cd03a504f5) by @GromNaN.
- Throw an exception for unsupported `Query\Builder` methods [e1a83f4](https://github.com/mongodb/laravel-mongodb/commit/e1a83f47f16054286bc433fc9ccfee078bb40741) by @GromNaN.
- Throw an exception when `Query\Builder::orderBy()` is used with invalid direction [edd0871](https://github.com/mongodb/laravel-mongodb/commit/edd08715a0dd64bab9fd1194e70fface09e02900) by @GromNaN.
- Throw an exception when `Query\Builder::push()` is used incorrectly [19cf7a2](https://github.com/mongodb/laravel-mongodb/commit/19cf7a2ee2c0f2c69459952c4207ee8279b818d3) by @GromNaN.
- Remove public property `Query\Builder::$paginating` [e045fab](https://github.com/mongodb/laravel-mongodb/commit/e045fab6c315fe6d17f75669665898ed98b88107) by @GromNaN.
- Remove call to deprecated `Collection::count` for `countDocuments` [4514964](https://github.com/mongodb/laravel-mongodb/commit/4514964145c70c37e6221be8823f8f73a201c259) by @GromNaN.
- Accept operators prefixed by `$` in `Query\Builder::orWhere` [0fb83af](https://github.com/mongodb/laravel-mongodb/commit/0fb83af01284cb16def1eda6987432ebbd64bb8f) by @GromNaN.
- Remove `Query\Builder::whereAll($column, $values)`. Use `Query\Builder::where($column, 'all', $values)` instead. [1d74dc3](https://github.com/mongodb/laravel-mongodb/commit/1d74dc3d3df9f7a579b343f3109160762050ca01) by @GromNaN.
- Fix validation of unique values when the validated value is found as part of an existing value. [d5f1bb9](https://github.com/mongodb/laravel-mongodb/commit/d5f1bb901f3e3c6777bc604be1af0a8238dc089a) by @GromNaN.
- Support `%` and `_` in `like` expression [ea89e86](https://github.com/mongodb/laravel-mongodb/commit/ea89e8631350cd81c8d5bf977efb4c09e60d7807) by @GromNaN.
- Change signature of `Query\Builder::__constructor` to match the parent class [#2570](https://github.com/mongodb/laravel-mongodb/pull/2570) by @GromNaN.
- Fix Query on `whereDate`, `whereDay`, `whereMonth`, `whereYear`, `whereTime` to use MongoDB operators [#2376](https://github.com/mongodb/laravel-mongodb/pull/2376) by [@Davpyu](https://github.com/Davpyu) and @GromNaN.
- `Model::unset()` does not persist the change. Call `Model::save()` to persist the change [#2578](https://github.com/mongodb/laravel-mongodb/pull/2578) by @GromNaN.
- Support delete one document with `Query\Builder::limit(1)->delete()` [#2591](https://github.com/mongodb/laravel-mongodb/pull/2591) by @GromNaN
- Add trait `MongoDB\Laravel\Eloquent\MassPrunable` to replace the Eloquent trait on MongoDB models [#2598](https://github.com/mongodb/laravel-mongodb/pull/2598) by @GromNaN

## [3.9.2] - 2022-09-01

### Added
- Add single word name mutators [#2438](https://github.com/mongodb/laravel-mongodb/pull/2438) by [@RosemaryOrchard](https://github.com/RosemaryOrchard) & [@mrneatly](https://github.com/mrneatly).

### Fixed
- Fix stringable sort [#2420](https://github.com/mongodb/laravel-mongodb/pull/2420) by [@apeisa](https://github.com/apeisa).

## [3.9.1] - 2022-03-11

### Added
- Backport support for cursor pagination [#2358](https://github.com/mongodb/laravel-mongodb/pull/2358) by [@Jeroenwv](https://github.com/Jeroenwv).

### Fixed
- Check if queue service is disabled [#2357](https://github.com/mongodb/laravel-mongodb/pull/2357) by [@robjbrain](https://github.com/robjbrain).

## [3.9.0] - 2022-02-17

### Added
- Compatibility with Laravel 9.x [#2344](https://github.com/mongodb/laravel-mongodb/pull/2344) by [@divine](https://github.com/divine).

## [3.8.4] - 2021-05-27

### Fixed
- Fix getRelationQuery breaking changes [#2263](https://github.com/mongodb/laravel-mongodb/pull/2263) by [@divine](https://github.com/divine).
- Apply fixes produced by php-cs-fixer [#2250](https://github.com/mongodb/laravel-mongodb/pull/2250) by [@divine](https://github.com/divine).

### Changed
- Add doesntExist to passthru [#2194](https://github.com/mongodb/laravel-mongodb/pull/2194) by [@simonschaufi](https://github.com/simonschaufi).
- Add Model query whereDate support [#2251](https://github.com/mongodb/laravel-mongodb/pull/2251) by [@yexk](https://github.com/yexk).
- Add transaction free deleteAndRelease() method [#2229](https://github.com/mongodb/laravel-mongodb/pull/2229) by [@sodoardi](https://github.com/sodoardi).
- Add setDatabase to Jenssegers\Mongodb\Connection [#2236](https://github.com/mongodb/laravel-mongodb/pull/2236) by [@ThomasWestrelin](https://github.com/ThomasWestrelin).
- Check dates against DateTimeInterface instead of DateTime [#2239](https://github.com/mongodb/laravel-mongodb/pull/2239) by [@jeromegamez](https://github.com/jeromegamez).
- Move from psr-0 to psr-4 [#2247](https://github.com/mongodb/laravel-mongodb/pull/2247) by [@divine](https://github.com/divine).

## [3.8.3] - 2021-02-21

### Changed
- Fix query builder regression [#2204](https://github.com/mongodb/laravel-mongodb/pull/2204) by [@divine](https://github.com/divine).

## [3.8.2] - 2020-12-18

### Changed
- MongodbQueueServiceProvider does not use the DB Facade anymore [#2149](https://github.com/mongodb/laravel-mongodb/pull/2149) by [@curosmj](https://github.com/curosmj).
- Add escape regex chars to DB Presence Verifier [#1992](https://github.com/mongodb/laravel-mongodb/pull/1992) by [@andrei-gafton-rtgt](https://github.com/andrei-gafton-rtgt).

## [3.8.1] - 2020-10-23

### Added
- Laravel 8 support by [@divine](https://github.com/divine).

### Changed
- Fix like with numeric values [#2127](https://github.com/mongodb/laravel-mongodb/pull/2127) by [@hnassr](https://github.com/hnassr).

## [3.8.0] - 2020-09-03

### Added
- Laravel 8 support & updated versions of all dependencies [#2108](https://github.com/mongodb/laravel-mongodb/pull/2108) by [@divine](https://github.com/divine).<|MERGE_RESOLUTION|>--- conflicted
+++ resolved
@@ -1,15 +1,11 @@
 # Changelog
 All notable changes to this project will be documented in this file.
 
-<<<<<<< HEAD
+## [5.0.0] - next
+
+* **BREAKING CHANGE** Use `id` as an alias for `_id` in commands and queries for compatibility with Eloquent packages by @GromNaN in [#3040](https://github.com/mongodb/laravel-mongodb/pull/3040)
+
 ## [4.8.0] - 2024-08-27
-=======
-## [5.0.0] - next
-
-* **BREAKING CHANGE** Use `id` as an alias for `_id` in commands and queries for compatibility with Eloquent packages by @GromNaN in [#3040](https://github.com/mongodb/laravel-mongodb/pull/3040)
-
-## [4.8.0] - next
->>>>>>> 457971b9
 
 * Add `Query\Builder::incrementEach()` and `decrementEach()` methods by @SmallRuralDog in [#2550](https://github.com/mongodb/laravel-mongodb/pull/2550)
 * Add `Query\Builder::whereLike()` and `whereNotLike()` methods by @GromNaN in [#3108](https://github.com/mongodb/laravel-mongodb/pull/3108)
