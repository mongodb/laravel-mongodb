--- conflicted
+++ resolved
@@ -2,25 +2,6 @@
 All notable changes to this project will be documented in this file.
 
 ## [Unreleased]
-None yet.
-
-## [10.0] - 2023-08-22
-
-### Added
-- MongoDB v6.0 supports and tests
-- use Mongosh in tests instead of the old Mongo
-- Mysql 8 Hybrid relation tests
-
-### Removed
-- MongoDB v4.* support was dropped
-
-### Fixed
-- Fixing the priority between attributes and relations dynamic property call to be the same as Laravel, that mean attribute first then relation (previous it was relation then attribute)
-- using function names that exist as attribute accessor/caster: previously if you use a function name that has an accessor; say u use foo() and you have getFooAttribute, calling $model->foo will always fail as the function is called before the accessor, this has been fixed.
-
-### Breaking
-- EmbedsOne and EmbedsMany now require return type to work (Example in the documentation has been updated)
-- You can't have the belongsToMany foreign key to be the same as the relation name (check documentation for more details)
 
 - Add classes to cast `ObjectId` and `UUID` instances [#1](https://github.com/GromNaN/laravel-mongodb-private/pull/1) by [@alcaeus](https://github.com/alcaeus).
 - Add `Query\Builder::toMql()` to simplify comprehensive query tests [#6](https://github.com/GromNaN/laravel-mongodb-private/pull/6) by [@GromNaN](https://github.com/GromNaN).
@@ -38,11 +19,7 @@
 
 ## [3.9.2] - 2022-09-01
 
-<<<<<<< HEAD
-### Addded
-=======
 ### Added
->>>>>>> e7d40342
 - Add single word name mutators [#2438](https://github.com/jenssegers/laravel-mongodb/pull/2438) by [@RosemaryOrchard](https://github.com/RosemaryOrchard) & [@mrneatly](https://github.com/mrneatly).
 
 ### Fixed
