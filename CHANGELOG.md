--- conflicted
+++ resolved
@@ -1,16 +1,16 @@
 # Changelog
 All notable changes to this project will be documented in this file.
 
-## [4.2.1] - 2024-04-25
+## [4.3.0] - unreleased
 
-<<<<<<< HEAD
-* Set timestamps when using `Model::createOrFirst()` by @GromNaN in [#2905](https://github.com/mongodb/laravel-mongodb/pull/2905)
-=======
 * New aggregation pipeline builder by @GromNaN in [#2738](https://github.com/mongodb/laravel-mongodb/pull/2738)
 * Drop support for Composer 1.x by @GromNaN in [#2784](https://github.com/mongodb/laravel-mongodb/pull/2784)
 * Fix `artisan query:retry` command by @GromNaN in [#2838](https://github.com/mongodb/laravel-mongodb/pull/2838)
 * Add `mongodb` cache and lock drivers by @GromNaN in [#2877](https://github.com/mongodb/laravel-mongodb/pull/2877)
->>>>>>> a72d1815
+
+## [4.2.1] - 2024-04-25
+
+* Set timestamps when using `Model::createOrFirst()` by @GromNaN in [#2905](https://github.com/mongodb/laravel-mongodb/pull/2905)
 
 ## [4.2.0] - 2024-03-14
 
