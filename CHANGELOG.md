--- conflicted
+++ resolved
@@ -3,11 +3,8 @@
 
 ## [unreleased]
 
-<<<<<<< HEAD
+* New aggregation pipeline builder by @GromNaN in [#2738](https://github.com/mongodb/laravel-mongodb/pull/2738)
 * Drop support for Composer 1.x by @GromNaN in [#2784](https://github.com/mongodb/laravel-mongodb/pull/2784)
-=======
-* New aggregation pipeline builder by @GromNaN in [#2738](https://github.com/mongodb/laravel-mongodb/pull/2738)
->>>>>>> fdfb5e50
 
 ## [4.2.0] - 2024-03-14
 
