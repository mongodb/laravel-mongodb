--- conflicted
+++ resolved
@@ -1,13 +1,6 @@
 # Changelog
 All notable changes to this project will be documented in this file.
 
-<<<<<<< HEAD
-=======
-## [5.0.1] - 2024-09-13
-
-* Restore support for Laravel 10 by @GromNaN in [#3148](https://github.com/mongodb/laravel-mongodb/pull/3148)
-
->>>>>>> cf9c9b10
 ## [5.0.0] - 2024-09-12
 
 * **BREAKING CHANGE** Use `id` as an alias for `_id` in commands and queries for compatibility with Eloquent packages by @GromNaN in [#3040](https://github.com/mongodb/laravel-mongodb/pull/3040) and [#3136](https://github.com/mongodb/laravel-mongodb/pull/3136)
