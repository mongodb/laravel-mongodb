--- conflicted
+++ resolved
@@ -1,18 +1,16 @@
 # Changelog
 All notable changes to this project will be documented in this file.
 
-<<<<<<< HEAD
-## [4.7.2] - coming soon
-
-* Add `Query\Builder::upsert()` method with a single document by @GromNaN in [#3100](https://github.com/mongodb/laravel-mongodb/pull/3100)
-=======
-## [4.8.0] - next
+## [4.8.0] - 2024-08-27
 
 * Add `Query\Builder::incrementEach()` and `decrementEach()` methods by @SmallRuralDog in [#2550](https://github.com/mongodb/laravel-mongodb/pull/2550)
 * Add `Query\Builder::whereLike()` and `whereNotLike()` methods by @GromNaN in [#3108](https://github.com/mongodb/laravel-mongodb/pull/3108)
 * Deprecate `Connection::collection()` and `Schema\Builder::collection()` methods by @GromNaN in [#3062](https://github.com/mongodb/laravel-mongodb/pull/3062)
 * Deprecate `Model::$collection` property to customize collection name. Use `$table` instead by @GromNaN in [#3064](https://github.com/mongodb/laravel-mongodb/pull/3064)
->>>>>>> 500ae9bb
+
+## [4.7.2] - 2024-08-27
+
+* Add `Query\Builder::upsert()` method with a single document by @GromNaN in [#3100](https://github.com/mongodb/laravel-mongodb/pull/3100)
 
 ## [4.7.1] - 2024-07-25
 
