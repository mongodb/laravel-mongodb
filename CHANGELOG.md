# Changelog
All notable changes to this project will be documented in this file.

<<<<<<< HEAD
## [unreleased]

* Add support for Laravel 11 by @GromNaN in [#2735](https://github.com/mongodb/laravel-mongodb/pull/2735)
=======
## [4.1.3] - 2024-03-05

* Fix the timezone of `datetime` fields when they are read from the database. By @GromNaN in [#2739](https://github.com/mongodb/laravel-mongodb/pull/2739)
* Fix support for null values in `datetime` and reset `date` fields with custom format to the start of the day. By @GromNaN in [#2741](https://github.com/mongodb/laravel-mongodb/pull/2741)
>>>>>>> d2d78455

## [4.1.2] - 2024-02-22

* Fix support for subqueries using the query builder by @GromNaN in [#2717](https://github.com/mongodb/laravel-mongodb/pull/2717)
* Fix `Query\Builder::dump` and `dd` methods to dump the MongoDB query by @GromNaN in [#2727](https://github.com/mongodb/laravel-mongodb/pull/2727) and [#2730](https://github.com/mongodb/laravel-mongodb/pull/2730)

## [4.1.1] - 2024-01-17

* Fix casting issues by [@stubbo](https://github.com/stubbo) in [#2705](https://github.com/mongodb/laravel-mongodb/pull/2705)
* Move documentation to the mongodb.com domain at [https://www.mongodb.com/docs/drivers/php/laravel-mongodb/current/](https://www.mongodb.com/docs/drivers/php/laravel-mongodb/current/)

## [4.1.0] - 2023-12-14

* PHPORM-100 Support query on numerical field names by [@GromNaN](https://github.com/GromNaN) in [#2642](https://github.com/mongodb/laravel-mongodb/pull/2642)
* Fix casting issue by [@hans-thomas](https://github.com/hans-thomas) in [#2653](https://github.com/mongodb/laravel-mongodb/pull/2653)
* Upgrade minimum Laravel version to 10.30 by [@GromNaN](https://github.com/GromNaN) in [#2665](https://github.com/mongodb/laravel-mongodb/pull/2665)
* Handling single model in sync method by [@hans-thomas](https://github.com/hans-thomas) in [#2648](https://github.com/mongodb/laravel-mongodb/pull/2648)
* BelongsToMany sync does't use configured keys by [@hans-thomas](https://github.com/hans-thomas) in [#2667](https://github.com/mongodb/laravel-mongodb/pull/2667)
* morphTo relationship by [@hans-thomas](https://github.com/hans-thomas) in [#2669](https://github.com/mongodb/laravel-mongodb/pull/2669)
* Datetime casting with custom format by [@hans-thomas](https://github.com/hans-thomas) in [#2658](https://github.com/mongodb/laravel-mongodb/pull/2658)
* PHPORM-106 Implement pagination for groupBy queries by [@GromNaN](https://github.com/GromNaN) in [#2672](https://github.com/mongodb/laravel-mongodb/pull/2672)
* Add method `Connection::ping()` to check server connection by [@hans-thomas](https://github.com/hans-thomas) in [#2677](https://github.com/mongodb/laravel-mongodb/pull/2677)
* PHPORM-119 Fix integration with Spatie Query Builder - Don't qualify field names in document models by [@GromNaN](https://github.com/GromNaN) in [#2676](https://github.com/mongodb/laravel-mongodb/pull/2676)
* Support renaming columns in migrations by [@hans-thomas](https://github.com/hans-thomas) in [#2682](https://github.com/mongodb/laravel-mongodb/pull/2682)
* Add MorphToMany support by [@hans-thomas](https://github.com/hans-thomas) in [#2670](https://github.com/mongodb/laravel-mongodb/pull/2670)
* PHPORM-6 Fix doc Builder::timeout applies to find query, not the cursor by [@GromNaN](https://github.com/GromNaN) in [#2681](https://github.com/mongodb/laravel-mongodb/pull/2681)
* Add test for the `$hidden` property by [@Treggats](https://github.com/Treggats) in [#2687](https://github.com/mongodb/laravel-mongodb/pull/2687)
* Update `push` and `pull` docs by [@hans-thomas](https://github.com/hans-thomas) in [#2685](https://github.com/mongodb/laravel-mongodb/pull/2685)
* Hybrid support for BelongsToMany relationship by [@hans-thomas](https://github.com/hans-thomas) in [#2688](https://github.com/mongodb/laravel-mongodb/pull/2688)
* Avoid unnecessary data fetch for exists method by [@andersonls](https://github.com/andersonls) in [#2692](https://github.com/mongodb/laravel-mongodb/pull/2692)
* Hybrid support for MorphToMany relationship by [@hans-thomas](https://github.com/hans-thomas) in [#2690](https://github.com/mongodb/laravel-mongodb/pull/2690)

## [4.0.3] - 2024-01-17

- Reset `Model::$unset` when a model is saved or refreshed [#2709](https://github.com/mongodb/laravel-mongodb/pull/2709) by [@richardfila](https://github.com/richardfila)

## [4.0.2] - 2023-11-03

- Fix compatibility with Laravel 10.30 [#2661](https://github.com/mongodb/laravel-mongodb/pull/2661) by [@Treggats](https://github.com/Treggats)
- PHPORM-101 Allow empty insert batch for consistency with Eloquent SQL [#2661](https://github.com/mongodb/laravel-mongodb/pull/2645) by [@GromNaN](https://github.com/GromNaN)

*4.0.1 skipped due to a mistake in the release process.*

## [4.0.0] - 2023-09-28

- Rename package to `mongodb/laravel-mongodb`
- Change namespace to `MongoDB\Laravel`
- Add classes to cast `ObjectId` and `UUID` instances [5105553](https://github.com/mongodb/laravel-mongodb/commit/5105553cbb672a982ccfeaa5b653d33aaca1553e) by [@alcaeus](https://github.com/alcaeus).
- Add `Query\Builder::toMql()` to simplify comprehensive query tests [ae3e0d5](https://github.com/mongodb/laravel-mongodb/commit/ae3e0d5f72c24edcb2a78d321910397f4134e90f) by @GromNaN.
- Fix `Query\Builder::whereNot` to use MongoDB [`$not`](https://www.mongodb.com/docs/manual/reference/operator/query/not/) operator [e045fab](https://github.com/mongodb/laravel-mongodb/commit/e045fab6c315fe6d17f75669665898ed98b88107) by @GromNaN.
- Fix `Query\Builder::whereBetween` to accept `Carbon\Period` object [f729baa](https://github.com/mongodb/laravel-mongodb/commit/f729baad59b4baf3307121df7f60c5cd03a504f5) by @GromNaN.
- Throw an exception for unsupported `Query\Builder` methods [e1a83f4](https://github.com/mongodb/laravel-mongodb/commit/e1a83f47f16054286bc433fc9ccfee078bb40741) by @GromNaN.
- Throw an exception when `Query\Builder::orderBy()` is used with invalid direction [edd0871](https://github.com/mongodb/laravel-mongodb/commit/edd08715a0dd64bab9fd1194e70fface09e02900) by @GromNaN.
- Throw an exception when `Query\Builder::push()` is used incorrectly [19cf7a2](https://github.com/mongodb/laravel-mongodb/commit/19cf7a2ee2c0f2c69459952c4207ee8279b818d3) by @GromNaN.
- Remove public property `Query\Builder::$paginating` [e045fab](https://github.com/mongodb/laravel-mongodb/commit/e045fab6c315fe6d17f75669665898ed98b88107) by @GromNaN.
- Remove call to deprecated `Collection::count` for `countDocuments` [4514964](https://github.com/mongodb/laravel-mongodb/commit/4514964145c70c37e6221be8823f8f73a201c259) by @GromNaN.
- Accept operators prefixed by `$` in `Query\Builder::orWhere` [0fb83af](https://github.com/mongodb/laravel-mongodb/commit/0fb83af01284cb16def1eda6987432ebbd64bb8f) by @GromNaN.
- Remove `Query\Builder::whereAll($column, $values)`. Use `Query\Builder::where($column, 'all', $values)` instead. [1d74dc3](https://github.com/mongodb/laravel-mongodb/commit/1d74dc3d3df9f7a579b343f3109160762050ca01) by @GromNaN.
- Fix validation of unique values when the validated value is found as part of an existing value. [d5f1bb9](https://github.com/mongodb/laravel-mongodb/commit/d5f1bb901f3e3c6777bc604be1af0a8238dc089a) by @GromNaN.
- Support `%` and `_` in `like` expression [ea89e86](https://github.com/mongodb/laravel-mongodb/commit/ea89e8631350cd81c8d5bf977efb4c09e60d7807) by @GromNaN.
- Change signature of `Query\Builder::__constructor` to match the parent class [#2570](https://github.com/mongodb/laravel-mongodb/pull/2570) by @GromNaN.
- Fix Query on `whereDate`, `whereDay`, `whereMonth`, `whereYear`, `whereTime` to use MongoDB operators [#2376](https://github.com/mongodb/laravel-mongodb/pull/2376) by [@Davpyu](https://github.com/Davpyu) and @GromNaN.
- `Model::unset()` does not persist the change. Call `Model::save()` to persist the change [#2578](https://github.com/mongodb/laravel-mongodb/pull/2578) by @GromNaN.
- Support delete one document with `Query\Builder::limit(1)->delete()` [#2591](https://github.com/mongodb/laravel-mongodb/pull/2591) by @GromNaN
- Add trait `MongoDB\Laravel\Eloquent\MassPrunable` to replace the Eloquent trait on MongoDB models [#2598](https://github.com/mongodb/laravel-mongodb/pull/2598) by @GromNaN

## [3.9.2] - 2022-09-01

### Added
- Add single word name mutators [#2438](https://github.com/mongodb/laravel-mongodb/pull/2438) by [@RosemaryOrchard](https://github.com/RosemaryOrchard) & [@mrneatly](https://github.com/mrneatly).

### Fixed
- Fix stringable sort [#2420](https://github.com/mongodb/laravel-mongodb/pull/2420) by [@apeisa](https://github.com/apeisa).

## [3.9.1] - 2022-03-11

### Added
- Backport support for cursor pagination [#2358](https://github.com/mongodb/laravel-mongodb/pull/2358) by [@Jeroenwv](https://github.com/Jeroenwv).

### Fixed
- Check if queue service is disabled [#2357](https://github.com/mongodb/laravel-mongodb/pull/2357) by [@robjbrain](https://github.com/robjbrain).

## [3.9.0] - 2022-02-17

### Added
- Compatibility with Laravel 9.x [#2344](https://github.com/mongodb/laravel-mongodb/pull/2344) by [@divine](https://github.com/divine).

## [3.8.4] - 2021-05-27

### Fixed
- Fix getRelationQuery breaking changes [#2263](https://github.com/mongodb/laravel-mongodb/pull/2263) by [@divine](https://github.com/divine).
- Apply fixes produced by php-cs-fixer [#2250](https://github.com/mongodb/laravel-mongodb/pull/2250) by [@divine](https://github.com/divine).

### Changed
- Add doesntExist to passthru [#2194](https://github.com/mongodb/laravel-mongodb/pull/2194) by [@simonschaufi](https://github.com/simonschaufi).
- Add Model query whereDate support [#2251](https://github.com/mongodb/laravel-mongodb/pull/2251) by [@yexk](https://github.com/yexk).
- Add transaction free deleteAndRelease() method [#2229](https://github.com/mongodb/laravel-mongodb/pull/2229) by [@sodoardi](https://github.com/sodoardi).
- Add setDatabase to Jenssegers\Mongodb\Connection [#2236](https://github.com/mongodb/laravel-mongodb/pull/2236) by [@ThomasWestrelin](https://github.com/ThomasWestrelin).
- Check dates against DateTimeInterface instead of DateTime [#2239](https://github.com/mongodb/laravel-mongodb/pull/2239) by [@jeromegamez](https://github.com/jeromegamez).
- Move from psr-0 to psr-4 [#2247](https://github.com/mongodb/laravel-mongodb/pull/2247) by [@divine](https://github.com/divine).

## [3.8.3] - 2021-02-21

### Changed
- Fix query builder regression [#2204](https://github.com/mongodb/laravel-mongodb/pull/2204) by [@divine](https://github.com/divine).

## [3.8.2] - 2020-12-18

### Changed
- MongodbQueueServiceProvider does not use the DB Facade anymore [#2149](https://github.com/mongodb/laravel-mongodb/pull/2149) by [@curosmj](https://github.com/curosmj).
- Add escape regex chars to DB Presence Verifier [#1992](https://github.com/mongodb/laravel-mongodb/pull/1992) by [@andrei-gafton-rtgt](https://github.com/andrei-gafton-rtgt).

## [3.8.1] - 2020-10-23

### Added
- Laravel 8 support by [@divine](https://github.com/divine).

### Changed
- Fix like with numeric values [#2127](https://github.com/mongodb/laravel-mongodb/pull/2127) by [@hnassr](https://github.com/hnassr).

## [3.8.0] - 2020-09-03

### Added
- Laravel 8 support & updated versions of all dependencies [#2108](https://github.com/mongodb/laravel-mongodb/pull/2108) by [@divine](https://github.com/divine).<|MERGE_RESOLUTION|>--- conflicted
+++ resolved
@@ -1,16 +1,14 @@
 # Changelog
 All notable changes to this project will be documented in this file.
 
-<<<<<<< HEAD
 ## [unreleased]
 
 * Add support for Laravel 11 by @GromNaN in [#2735](https://github.com/mongodb/laravel-mongodb/pull/2735)
-=======
+
 ## [4.1.3] - 2024-03-05
 
 * Fix the timezone of `datetime` fields when they are read from the database. By @GromNaN in [#2739](https://github.com/mongodb/laravel-mongodb/pull/2739)
 * Fix support for null values in `datetime` and reset `date` fields with custom format to the start of the day. By @GromNaN in [#2741](https://github.com/mongodb/laravel-mongodb/pull/2741)
->>>>>>> d2d78455
 
 ## [4.1.2] - 2024-02-22
 
